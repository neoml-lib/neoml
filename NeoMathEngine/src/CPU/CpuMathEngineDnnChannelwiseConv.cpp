--- conflicted
+++ resolved
@@ -71,11 +71,7 @@
 			width -= 2;
 		}
 	}
-<<<<<<< HEAD
-	
-=======
-
->>>>>>> c54be70e
+
 	while( width > 0 ) {
 		NeoML::vectorEltwiseMultiplyAdd( filter, sourcePos, resultPos, channels );
 		NeoML::vectorEltwiseMultiplyAdd( filter1, sourcePos + channels, resultPos, channels );
@@ -435,21 +431,6 @@
 	const float* freeTerm = freeTermData != 0 ? GetRaw( *freeTermData ) : 0;
 	float* result = GetRaw( resultData );
 
-<<<<<<< HEAD
-	TChannelwiseProcessFunction process = nullptr;
-
-	if( desc.Filter.Height() == 3 && desc.Filter.Width() == 3 && desc.PaddingHeight == 1 && desc.PaddingWidth == 1 ) {
-		if( desc.StrideHeight == desc.StrideWidth && desc.StrideHeight <= 2 ) {
-			process = processChannelwise3x3;
-		}
-	} else if( desc.Filter.Height() == 5 && desc.Filter.Width() == 5 && desc.PaddingHeight == 2 && desc.PaddingWidth == 2
-		&& desc.StrideHeight == desc.StrideWidth )
-	{
-		if( desc.StrideHeight == 1 ) {
-			process = processChannelwise5x5Stride1;
-		} else if( desc.StrideHeight == 2 ) {
-			process = processChannelwise5x5Stride2;
-=======
 	// Specify process function if it's a special case
 	TChannelwiseProcessFunction process = nullptr;
 	if( desc.Filter.Height() == desc.Filter.Width() && desc.PaddingHeight == desc.PaddingWidth
@@ -463,7 +444,6 @@
 			} else if( desc.StrideWidth == 2 ) {
 				process = processChannelwise5x5Stride2;
 			}
->>>>>>> c54be70e
 		}
 	}
 
@@ -541,165 +521,7 @@
 	}
 }
 
-<<<<<<< HEAD
 //=====================================================================================================================
-=======
-void CCpuMathEngine::MobileNetV2Block( const CBlobDesc& inputDesc, const CBlobDesc& outputDesc,
-	const CChannelwiseConvolutionDesc& convDesc, const CConstFloatHandle& inputHandle,
-	const CConstFloatHandle& expandFilterData, const CConstFloatHandle* expandFreeTermData,
-	TActivationFunction expandActivation, float expandActivationParam, const CConstFloatHandle& channelwiseFilterData,
-	const CConstFloatHandle* channelwiseFreeTermData, TActivationFunction channelwiseActivation,
-	float channelwiseActivationParam, const CConstFloatHandle& downFilterData, const CConstFloatHandle* downFreeTermData,
-	bool residual, const CFloatHandle& outputHandle )
-{
-	CCpuExecutionScope scope;
-	const CCommonChannelwiseConvolutionDesc& desc = static_cast<const CCommonChannelwiseConvolutionDesc&>( convDesc );
-
-	const int cacheSize = 32 * 1024;
-	const bool isInPlace = inputHandle == outputHandle;
-	const int inputChannels = inputDesc.Channels();
-	const int expandedChannels = desc.Filter.Channels();
-	const int outputChannels = outputDesc.Channels();
-	const int inputHeight = desc.Source.Height();
-	const int inputWidth = desc.Source.Width();
-	const int chInputRowSize = expandedChannels * inputWidth;
-	const int outputWidth = desc.Result.Width();
-	const int chOutputRowSize = expandedChannels * outputWidth;
-
-	const float* inputObject = GetRaw( inputHandle );
-	const float* expandFilter = GetRaw( expandFilterData );
-	const float* expandFreeTerm = expandFreeTermData == nullptr ? nullptr : GetRaw( *expandFreeTermData );
-	const float* channelwiseFilter = GetRaw( channelwiseFilterData );
-	const float* channelwiseFreeTerm = channelwiseFreeTermData == nullptr ? nullptr : GetRaw( *channelwiseFreeTermData );
-	const float* downFilter = GetRaw( downFilterData );
-	const float* downFreeTerm = downFreeTermData == nullptr ? nullptr : GetRaw( *downFreeTermData );
-
-	const int maxInputRowsPerStep = std::max<int>( 1,
-		( cacheSize / ( std::max<int>( inputChannels, expandedChannels ) * inputWidth ) ) );
-	const int maxOutputRowsPerStep = std::max<int>( 1,
-		( cacheSize / ( std::max<int>( outputChannels, expandedChannels ) * outputWidth ) ) );
-
-	// Buffer for the input rows of channelwise convolution
-	CFloatHandleStackVar chInputBuffVar( *this,
-		std::min<int>( inputHeight, maxInputRowsPerStep + 2 ) * chInputRowSize );
-	// Buffer for the output rows of channelwise convolution
-	CFloatHandleStackVar chOutputBuffVar( *this, maxOutputRowsPerStep * chOutputRowSize );
-
-	float* chInputBuff = GetRaw( chInputBuffVar.GetHandle() );
-	float* chOutputBuff = GetRaw( chOutputBuffVar.GetHandle() );
-	float* outputObject = GetRaw( outputHandle );
-
-	for( int b = 0; b < inputDesc.ObjectCount(); ++b ) {
-		const float* input = inputObject;
-		const float* residualInput = input;
-		float* output = outputObject;
-
-		int inputRowsProcessed = 0;
-		int outputRowsProcessed = 0;
-		// The channelwise input row buffer can't hold the full image
-		// That's why the buffer on each step contains [firstInputRowInBuffer, inputRowsProcessed) rows
-		int firstInputRowInBuffer = 0;
-
-		while( inputRowsProcessed < inputHeight ) {
-			// Process a bunch of rows of input image (till channelwise convolution: expandConv + expandReLU)
-			const int inputRowsThisStep = std::min<int>( maxInputRowsPerStep, inputHeight - inputRowsProcessed );
-			float* chInput = chInputBuff + ( inputRowsProcessed - firstInputRowInBuffer ) * chInputRowSize;
-
-			// Apply expand convolution
-			multiplyMatrixByTransposedMatrix( input, inputRowsThisStep * inputWidth, inputChannels, inputChannels,
-				expandFilter, expandedChannels, inputChannels, chInput, expandedChannels );
-			if( expandFreeTerm != nullptr ) {
-				addVectorToMatrixRows( chInput, chInput, inputRowsThisStep * inputWidth, expandedChannels, expandedChannels,
-					expandedChannels, expandFreeTerm );
-			}
-
-			// Apply expand activation
-			if( expandActivation == AF_HSwish ) {
-				vectorHSwish( chInput, chInput, inputRowsThisStep * chInputRowSize );
-			} else if( expandActivation == AF_ReLU ) {
-				if( expandActivationParam > 0 ) {
-					vectorReLU( chInput, chInput, inputRowsThisStep * chInputRowSize, expandActivationParam );
-				} else {
-					vectorReLU( chInput, chInput, inputRowsThisStep * chInputRowSize );
-				}
-			}
-			inputRowsProcessed += inputRowsThisStep;
-
-			// Calculate how many output rows we can calculate with the processed input rows
-			const int outputRowsCanBeProcesed = inputRowsProcessed == inputHeight ? desc.Result.Height()
-				: ( inputRowsProcessed < 2 ? 0 : ( inputRowsProcessed - 2 ) / desc.StrideHeight + 1 );
-
-			while( outputRowsProcessed < outputRowsCanBeProcesed ) {
-				// Process channelwise output rows (while there are any)
-				const int outputRowsThisStep = std::min<int>( maxOutputRowsPerStep,
-					outputRowsCanBeProcesed - outputRowsProcessed );
-
-				processChannelwise3x3( desc, outputRowsThisStep, chInputBuff, firstInputRowInBuffer,
-					channelwiseFilter, channelwiseFreeTerm, chOutputBuff, outputRowsProcessed );
-
-				if( channelwiseActivation == AF_HSwish ) {
-					vectorHSwish( chOutputBuff, chOutputBuff, outputRowsThisStep * chOutputRowSize );
-				} else if( channelwiseActivation == AF_ReLU ) {
-					if( channelwiseActivationParam > 0 ) {
-						vectorReLU( chOutputBuff, chOutputBuff, outputRowsThisStep * chOutputRowSize,
-							channelwiseActivationParam );
-					} else {
-						vectorReLU( chOutputBuff, chOutputBuff, outputRowsThisStep * chOutputRowSize );
-					}
-				}
-
-				if( residual && isInPlace ) {
-					// Block input and output are located in the same memory
-					// It's possible to simultaneously calculate down conv output and add the residual connection
-					multiplyMatrixByTransposedMatrixAndAdd( chOutputBuff, outputRowsThisStep * outputWidth,
-						expandedChannels, expandedChannels, downFilter, outputChannels, expandedChannels, output,
-						outputChannels );
-				} else {
-					multiplyMatrixByTransposedMatrix( chOutputBuff, outputRowsThisStep * outputWidth, expandedChannels,
-						expandedChannels, downFilter, outputChannels, expandedChannels, output, outputChannels );
-				}
-
-				if( downFreeTerm != nullptr ) {
-					addVectorToMatrixRows( output, output, outputRowsThisStep * outputWidth, outputChannels,
-						outputChannels, outputChannels, downFreeTerm );
-				}
-
-				if( residual && !isInPlace ) {
-					// Input and output are located in different memory regions
-					// Add residual connection
-					vectorAdd( output, residualInput, output, outputRowsThisStep * outputWidth * outputChannels );
-					residualInput += outputRowsThisStep * inputWidth * inputChannels;
-				}
-
-				output += outputRowsThisStep * outputChannels * outputWidth;
-				outputRowsProcessed += outputRowsThisStep;
-			}
-
-			input += inputRowsThisStep * inputChannels * inputWidth;
-
-			if( outputRowsProcessed < desc.Result.Height() ) {
-				const int firstInputRowNeeded = outputRowsProcessed * desc.StrideHeight - 1;
-				if( firstInputRowNeeded > firstInputRowInBuffer ) {
-					// Buffer for channelwise input contains rows that won't be used in future
-					const int rowsToDelete = firstInputRowNeeded - firstInputRowInBuffer;
-					const int rowsToMove = inputRowsProcessed - firstInputRowNeeded;
-					if( rowsToMove > 0 ) {
-						// There are rows which should be saved between iteration over input
-						// Move them to the beginning of the buffer
-						dataCopy( chInputBuff, chInputBuff + rowsToDelete * chInputRowSize,
-							rowsToMove * chInputRowSize );
-					}
-					// Mark that channelwise input buffer now starts with a new row
-					firstInputRowInBuffer = firstInputRowNeeded;
-				}
-			}
-		}
-
-		inputObject += inputDesc.ObjectSize();
-		outputObject += outputDesc.ObjectSize();
-	}
-}
->>>>>>> c54be70e
 
 void CCpuMathEngine::MobileNetV3PreSEBlock( const CBlobDesc& inputDesc, const CBlobDesc& outputDesc,
 	const CChannelwiseConvolutionDesc& convDesc, const CConstFloatHandle& inputHandle,
@@ -733,11 +555,8 @@
 		: ( stride == 1 ? processChannelwise5x5Stride1 : processChannelwise5x5Stride2 );
 	const float* channelwiseFilter = GetRaw( channelwiseFilterData );
 	const float* channelwiseFreeTerm = channelwiseFreeTermData == nullptr ? nullptr : GetRaw( *channelwiseFreeTermData );
-<<<<<<< HEAD
 	CActivationCpuImpl channelwiseActivationImpl( channelwiseActivation, channelwiseActivationParam, 0.f );
 	channelwiseActivationImpl.Reshape( desc.Result );
-=======
->>>>>>> c54be70e
 
 	const int maxInputRowsPerStep = std::max<int>( 1,
 		( RowwiseCacheSize / ( std::max<int>( inputChannels, outputChannels ) * inputWidth ) ) );
@@ -786,34 +605,10 @@
 					outputRowsCanBeProcesed - outputRowsProcessed );
 
 				// Channelwise conv
-<<<<<<< HEAD
 				channelwise( desc, outputRowsThisStep, chInputBuff, firstInputRowInBuffer,
 					channelwiseFilter, channelwiseFreeTerm, output, outputRowsProcessed );
 				channelwiseActivationImpl.Process( output, outputRowsProcessed, outputRowsThisStep,
 					output, outputRowsProcessed, outputRowsThisStep, nullptr );
-=======
-				if( filterSize == 3 ) {
-					processChannelwise3x3( desc, outputRowsThisStep, chInputBuff, firstInputRowInBuffer,
-						channelwiseFilter, channelwiseFreeTerm, output, outputRowsProcessed );
-				} else if( stride == 1 ) {
-					processChannelwise5x5Stride1( desc, outputRowsThisStep, chInputBuff, firstInputRowInBuffer,
-						channelwiseFilter, channelwiseFreeTerm, output, outputRowsProcessed );
-				} else {
-					processChannelwise5x5Stride2( desc, outputRowsThisStep, chInputBuff, firstInputRowInBuffer,
-						channelwiseFilter, channelwiseFreeTerm, output, outputRowsProcessed );
-				}
-
-				// Apply expand activation
-				if( channelwiseActivation == AF_HSwish ) {
-					vectorHSwish( output, output, outputRowsThisStep * outputRowSize );
-				} else if( channelwiseActivation == AF_ReLU ) {
-					if( channelwiseActivationParam > 0 ) {
-						vectorReLU( output, output, outputRowsThisStep * outputRowSize, channelwiseActivationParam );
-					} else {
-						vectorReLU( output, output, outputRowsThisStep * outputRowSize );
-					}
-				}
->>>>>>> c54be70e
 
 				output += outputRowsThisStep * outputRowSize;
 				outputRowsProcessed += outputRowsThisStep;
@@ -836,98 +631,6 @@
 					// Mark that channelwise input buffer now starts with a new row
 					firstInputRowInBuffer = firstInputRowNeeded;
 				}
-			}
-		}
-
-		inputObject += inputDesc.ObjectSize();
-		outputObject += outputDesc.ObjectSize();
-	}
-}
-
-void CCpuMathEngine::ChannelwiseWith1x1( const CBlobDesc& inputDesc, const CBlobDesc& outputDesc,
-	const CChannelwiseConvolutionDesc& convDesc, const CConstFloatHandle& inputHandle,
-	const CConstFloatHandle& channelwiseFilterData, const CConstFloatHandle* channelwiseFreeTermData,
-	TActivationFunction activation, float activationParam, const CConstFloatHandle& convFilterData,
-	const CConstFloatHandle* convFreeTermData, bool residual, const CFloatHandle& outputHandle )
-{
-	CCpuExecutionScope scope;
-	const CCommonChannelwiseConvolutionDesc& desc = static_cast<const CCommonChannelwiseConvolutionDesc&>( convDesc );
-
-	const int cacheSize = 32 * 1024;
-	const int inputChannels = inputDesc.Channels();
-	const int outputChannels = outputDesc.Channels();
-	const int inputHeight = desc.Source.Height();
-	const int inputRowSize = desc.Source.Width() * inputChannels;
-	const int outputWidth = desc.Result.Width();
-	const int chOutputRowSize = inputChannels * outputWidth;
-
-	const float* inputObject = GetRaw( inputHandle );
-	const float* channelwiseFilter = GetRaw( channelwiseFilterData );
-	const float* channelwiseFreeTerm = channelwiseFreeTermData == nullptr ? nullptr : GetRaw( *channelwiseFreeTermData );
-	const float* convFilter = GetRaw( convFilterData );
-	const float* convFreeTerm = convFreeTermData == nullptr ? nullptr : GetRaw( *convFreeTermData );
-
-	const int maxInputRowsPerStep = std::max<int>( 1, ( cacheSize / inputRowSize ) );
-	const int maxOutputRowsPerStep = std::max<int>( 1,
-		( cacheSize / ( std::max<int>( outputChannels, inputChannels ) * outputWidth ) ) );
-
-	// Buffer for the output rows of channelwise convolution
-	CFloatHandleStackVar chOutputBuffVar( *this, maxOutputRowsPerStep * chOutputRowSize );
-
-	float* chOutputBuff = GetRaw( chOutputBuffVar.GetHandle() );
-	float* outputObject = GetRaw( outputHandle );
-
-	for( int b = 0; b < inputDesc.ObjectCount(); ++b ) {
-		const float* residualInput = inputObject;
-		float* output = outputObject;
-
-		int inputRowsProcessed = 0;
-		int outputRowsProcessed = 0;
-
-		while( inputRowsProcessed < inputHeight ) {
-			// Process a bunch of rows of input image (till channelwise convolution: expandConv + expandReLU)
-			inputRowsProcessed += std::min<int>( maxInputRowsPerStep, inputHeight - inputRowsProcessed );
-
-			// Calculate how many output rows we can calculate with the processed input rows
-			const int outputRowsCanBeProcesed = inputRowsProcessed == inputHeight ? desc.Result.Height()
-				: ( inputRowsProcessed < 2 ? 0 : ( inputRowsProcessed - 2 ) / desc.StrideHeight + 1 );
-
-			while( outputRowsProcessed < outputRowsCanBeProcesed ) {
-				// Process channelwise output rows (while there are any)
-				const int outputRowsThisStep = std::min<int>( maxOutputRowsPerStep,
-					outputRowsCanBeProcesed - outputRowsProcessed );
-
-				processChannelwise3x3( desc, outputRowsThisStep, inputObject, 0, channelwiseFilter,
-					channelwiseFreeTerm, chOutputBuff, outputRowsProcessed );
-
-				if( activation == AF_HSwish ) {
-					vectorHSwish( chOutputBuff, chOutputBuff, outputRowsThisStep * chOutputRowSize );
-				} else if( activation == AF_ReLU ) {
-					if( activationParam > 0 ) {
-						vectorReLU( chOutputBuff, chOutputBuff, outputRowsThisStep * chOutputRowSize,
-							activationParam );
-					} else {
-						vectorReLU( chOutputBuff, chOutputBuff, outputRowsThisStep * chOutputRowSize );
-					}
-				}
-
-				multiplyMatrixByTransposedMatrix( chOutputBuff, outputRowsThisStep * outputWidth, inputChannels,
-					inputChannels, convFilter, outputChannels, inputChannels, output, outputChannels );
-
-				if( convFreeTerm != nullptr ) {
-					addVectorToMatrixRows( output, output, outputRowsThisStep * outputWidth, outputChannels,
-						outputChannels, outputChannels, convFreeTerm );
-				}
-
-				if( residual ) {
-					// Input and output are located in different memory regions
-					// Add residual connection
-					vectorAdd( output, residualInput, output, outputRowsThisStep * outputWidth * outputChannels );
-					residualInput += outputRowsThisStep * inputRowSize;
-				}
-
-				output += outputRowsThisStep * outputChannels * outputWidth;
-				outputRowsProcessed += outputRowsThisStep;
 			}
 		}
 
@@ -1333,6 +1036,7 @@
 	const int chOutputRowSize = outputWidth * expandedChannels;
 
 	const float* residualInput = input + ( outputRowIndex - inputRowIndex ) * inputRowSize;
+	const bool isInPlace = ( residualInput == output );
 
 	const int outputRowsThisCall = outputRowIndex + report.OutputRowsCalculated;
 	// Total number of input rows used during this call
@@ -1383,16 +1087,24 @@
 				chOutput->EmptyRows(), 0, outputRowsThisStep, nullptr );
 			chOutput->AddRows( outputRowsThisStep );
 
-			mathEngine.multiplyMatrixByTransposedMatrix( chOutput->DataRows(), outputRowsThisStep * outputWidth,
-				expandedChannels, expandedChannels, downFilter, outputChannels, expandedChannels,
-				output, outputChannels );
+			if( residual && isInPlace ) {
+				// Block input and output are located in the same memory
+				// It's possible to simultaneously calculate down conv output and add the residual connection
+				mathEngine.multiplyMatrixByTransposedMatrixAndAdd( chOutput->DataRows(), outputRowsThisStep * outputWidth,
+					expandedChannels, expandedChannels, downFilter, outputChannels, expandedChannels, output,
+					outputChannels );
+			} else {
+				mathEngine.multiplyMatrixByTransposedMatrix( chOutput->DataRows(), outputRowsThisStep * outputWidth,
+					expandedChannels, expandedChannels, downFilter, outputChannels, expandedChannels,
+					output, outputChannels );
+			}
 
 			if( downFreeTerm != nullptr ) {
 				mathEngine.addVectorToMatrixRows( output, output, outputRowsThisStep * outputWidth, outputChannels,
 					outputChannels, outputChannels, downFreeTerm );
 			}
 
-			if( residual ) {
+			if( residual && !isInPlace ) {
 				// Input and output are located in different memory regions
 				// Add residual connection
 				vectorAdd( output, residualInput, output, outputRowsThisStep * outputWidth * outputChannels );
@@ -1439,9 +1151,14 @@
 		outputDesc.Channels(), residual );
 	const CBlobDesc reshapeResult = blockImpl.Reshape( inputDesc );
 	( void ) reshapeResult;
+	PRESUME_EXPR( blockImpl.InOperationBufferSize() == 0 );
 	PRESUME_EXPR( reshapeResult.HasEqualDimensions( outputDesc ) );
-	blockImpl.Process( GetRaw( inputHandle ), 0, inputDesc.ObjectCount() * inputDesc.Height(),
-		GetRaw( outputHandle ), 0, outputDesc.ObjectCount() * outputDesc.Height(), nullptr );
+	const IRowwiseCpuImpl::CProcessingReport report = blockImpl.Process( GetRaw( inputHandle ), 0,
+		inputDesc.ObjectCount() * inputDesc.Height(), GetRaw( outputHandle ), 0,
+		outputDesc.ObjectCount() * outputDesc.Height(), nullptr );
+	( void ) report;
+	PRESUME_EXPR( report.InputRowsMayBeRemoved == inputDesc.ObjectCount() * inputDesc.Height() );
+	PRESUME_EXPR( report.OutputRowsCalculated == outputDesc.ObjectCount() * outputDesc.Height() );
 }
 
 CRowwiseOperationDesc* CCpuMathEngine::InitMobileNetV2Rowwise( int inputChannels,
