/* Copyright © 2017-2020 ABBYY Production LLC

Licensed under the Apache License, Version 2.0 (the "License");
you may not use this file except in compliance with the License.
You may obtain a copy of the License at

	http://www.apache.org/licenses/LICENSE-2.0

Unless required by applicable law or agreed to in writing, software
distributed under the License is distributed on an "AS IS" BASIS,
WITHOUT WARRANTIES OR CONDITIONS OF ANY KIND, either express or implied.
See the License for the specific language governing permissions and
limitations under the License.
--------------------------------------------------------------------------------------------------------------*/

#include <common.h>
#pragma hdrstop

#include <CpuMathEngine.h>
#include <CpuMathEngineOmp.h>
#include <MemoryHandleInternal.h>
#include <MathEngineCommon.h>
#include <MathEngineDnnConv.h>
#include <CpuMathEnginePrivate.h>

namespace NeoML {

CTimeConvolutionDesc* CCpuMathEngine::InitTimeConvolution( const CBlobDesc& source,
	int stride, int paddingFront, int paddingBack, int dilation, const CBlobDesc& filter, const CBlobDesc& result )
{
	ASSERT_EXPR( stride > 0 );
	ASSERT_EXPR( paddingFront >= 0 );
	ASSERT_EXPR( paddingBack >= 0 );
	ASSERT_EXPR( dilation > 0 );
	ASSERT_EXPR( filter.BatchLength() == 1 );
	ASSERT_EXPR( filter.Width() == 1 );
	ASSERT_EXPR( filter.Depth() == 1 );
	ASSERT_EXPR( filter.Channels() == source.ObjectSize() );
	ASSERT_EXPR( source.BatchLength() + paddingFront + paddingBack >= ( filter.Height() - 1 ) * dilation + 1 );
	ASSERT_EXPR( result.BatchLength() == ( source.BatchLength() - ( filter.Height() - 1 ) * dilation - 1 + paddingFront + paddingBack ) / stride + 1 );
	ASSERT_EXPR( result.BatchWidth() == source.BatchWidth() );
	ASSERT_EXPR( result.ListSize() == 1 && source.ListSize() == 1 );
	ASSERT_EXPR( result.Width() == 1 );
	ASSERT_EXPR( result.Height() == 1 );
	ASSERT_EXPR( result.Depth() == 1 );
	ASSERT_EXPR( result.Channels() == filter.BatchWidth() );
	ASSERT_EXPR( paddingFront < ( filter.Height() - 1 ) * dilation + 1 );
	ASSERT_EXPR( paddingBack < ( filter.Height() - 1 ) * dilation + 1 );

<<<<<<< HEAD
	CCommonTimeConvolutionDesc* desc = new CCommonTimeConvolutionDesc( source, result, filter, stride, padding, dilation );
=======
	CCommonTimeConvolutionDesc* desc = new CCommonTimeConvolutionDesc( source, filter, result, stride, paddingFront, paddingBack, dilation );
>>>>>>> 7cda43eb
	return desc;
}

void CCpuMathEngine::BlobTimeConvolution( const CTimeConvolutionDesc& convDesc, const CFloatHandle& sourceData,
	const CFloatHandle& filterData, const CFloatHandle& freeTermData, const CFloatHandle& resultData )
{
	ASSERT_EXPR( sourceData.GetMathEngine() == this );
	ASSERT_EXPR( filterData.GetMathEngine() == this );
	ASSERT_EXPR( freeTermData.GetMathEngine() == this );
	ASSERT_EXPR( resultData.GetMathEngine() == this );

	const float* sourceDataRaw = GetRaw( sourceData );
	const float* filterDataRaw = GetRaw( filterData );
	float* resultDataRaw = GetRaw( resultData );

	const CCommonTimeConvolutionDesc& desc = static_cast<const CCommonTimeConvolutionDesc&>( convDesc );
	const CBlobDesc& source = desc.Source;
	const CBlobDesc& result = desc.Result;
	const CBlobDesc& filter = desc.Filter;

	int filterDataSize = filter.Height() * filter.Channels();
	int outputObjectSize = result.ObjectSize();
	int inputObjectSize = source.ObjectSize();
	int inputRowSize = source.BatchWidth() * inputObjectSize;

	const int curThreadCount = IsOmpRelevant( result.BatchLength() ) ? threadCount : 1;

	NEOML_OMP_FOR_NUM_THREADS( curThreadCount )
	for( int outSeqNum = 0; outSeqNum < result.BatchLength(); ++outSeqNum ) {
		int filterRowStart = 0;
		int inputRowStart = outSeqNum * desc.Stride - desc.PaddingFront;
		if( inputRowStart < 0 ) {
			filterRowStart = ( -inputRowStart - 1 ) / desc.Dilation + 1;
			inputRowStart = inputRowStart + filterRowStart * desc.Dilation;
		}
		int filterRowCount = filter.Height() - filterRowStart;

		if( inputRowStart + ( filterRowCount - 1 ) * desc.Dilation >= source.BatchLength() ) {
			filterRowCount = ( source.BatchLength() - inputRowStart + desc.Dilation - 1 ) / desc.Dilation;
		}

		float* outputPtr = resultDataRaw + outSeqNum * result.BatchWidth() * outputObjectSize;
		const float* inputPtr = sourceDataRaw + inputRowStart * inputRowSize;
		const float* filterPtr = filterDataRaw + filterRowStart * filter.Channels();

		multiplyMatrixByTransposedMatrix( inputPtr,
			source.BatchWidth(), inputObjectSize, inputObjectSize,
			filterPtr, filter.BatchWidth(), filterDataSize,
			outputPtr, outputObjectSize );

		for( int i = 1; i < filterRowCount; ++i ) {
			inputPtr += inputRowSize * desc.Dilation;
			filterPtr += filter.Channels();

			multiplyMatrixByTransposedMatrixAndAdd( inputPtr, source.BatchWidth(), inputObjectSize, inputObjectSize,
				filterPtr, filter.BatchWidth(), filterDataSize, outputPtr, outputObjectSize );
		}
	}

	AddVectorToMatrixRows( 1, resultData, resultData, result.ObjectCount(), result.ObjectSize(), freeTermData );
}

void CCpuMathEngine::BlobTimeConvolutionBackward( const CTimeConvolutionDesc& convDesc, const CFloatHandle& outputDiffData,
	const CFloatHandle& filterData, const CFloatHandle& freeTermData, const CFloatHandle& inputDiffData )
{
	ASSERT_EXPR( inputDiffData.GetMathEngine() == this );
	ASSERT_EXPR( filterData.GetMathEngine() == this );
	ASSERT_EXPR( freeTermData.GetMathEngine() == this );
	ASSERT_EXPR( outputDiffData.GetMathEngine() == this );

	const float* outputDiffDataRaw = GetRaw( outputDiffData );
	const float* filterDataRaw = GetRaw( filterData );
	float* inputDiffDataRaw = GetRaw( inputDiffData );

	const CCommonTimeConvolutionDesc& desc = static_cast<const CCommonTimeConvolutionDesc&>( convDesc );
	const CBlobDesc& inputDiff = desc.Source;
	const CBlobDesc& outputDiff = desc.Result;
	const CBlobDesc& filter = desc.Filter;

	int filterDataSize = filter.Height() * filter.Channels();
	int inputObjectSize = inputDiff.ObjectSize();
	int inputRowSize = inputDiff.BatchWidth() * inputObjectSize;
	int outputObjectSize = outputDiff.ObjectSize();
	int outputRowSize = outputDiff.BatchWidth() * outputObjectSize;

	const int curThreadCount = IsOmpRelevant( inputDiff.BatchLength() ) ? threadCount : 1;

	NEOML_OMP_FOR_NUM_THREADS( curThreadCount )
	for( int inSeqNum = 0; inSeqNum < inputDiff.BatchLength(); ++inSeqNum ) {
		float* inputDiffDataPtr = inputDiffDataRaw + inSeqNum * inputRowSize;
		vectorFill0( inputDiffDataPtr, inputObjectSize * inputDiff.BatchWidth() );

		for( int filterRow = 0; filterRow < filter.Height(); filterRow++ ) {
			int inSeqNumFirst = inSeqNum - filterRow * desc.Dilation;
			if( inSeqNumFirst < -desc.PaddingFront ) {
				break; // the next values can only be smaller
			}
			if( ( inSeqNumFirst + desc.PaddingFront ) % desc.Stride != 0 ) {
				continue; // this filter row not applicable to the current row
			}
			int outSeqNum = ( inSeqNumFirst + desc.PaddingFront ) / desc.Stride;
			if( outSeqNum >= outputDiff.BatchLength() ) {
				continue;
			}

			const float* outputDiffPtr = outputDiffDataRaw + outSeqNum * outputRowSize;
			const float* filterPtr = filterDataRaw + filterRow * filter.Channels();

			multiplyMatrixByMatrixAndAdd( outputDiffPtr,
				outputDiff.BatchWidth(), outputObjectSize, outputObjectSize,
				filterPtr, filter.Channels(), filterDataSize,
				inputDiffDataPtr, inputObjectSize );
		}
	}
}

void CCpuMathEngine::BlobTimeConvolutionLearnAdd( const CTimeConvolutionDesc& convDesc, const CFloatHandle& inputData,
	const CFloatHandle& outputDiffData, const CFloatHandle& filterDiffData, const CFloatHandle& freeTermDiffData )
{
	ASSERT_EXPR( inputData.GetMathEngine() == this );
	ASSERT_EXPR( filterDiffData.GetMathEngine() == this );
	ASSERT_EXPR( freeTermDiffData.GetMathEngine() == this );
	ASSERT_EXPR( outputDiffData.GetMathEngine() == this );

	const float* outputDiffDataRaw = GetRaw( outputDiffData );
	const float* inputDataRaw = GetRaw( inputData );

	const CCommonTimeConvolutionDesc& desc = static_cast<const CCommonTimeConvolutionDesc&>( convDesc );
	const CBlobDesc& input = desc.Source;
	const CBlobDesc& outputDiff = desc.Result;
	const CBlobDesc& filterDiff = desc.Filter;

	// Train the filter
	int filterDataSize = filterDiff.Height() * filterDiff.Channels();

	COmpReduction1DData filterDiffItem( mathEngine(), filterDiffData, filterDiff.BlobSize() );
	COmpReduction<COmpReduction1DData> ompReduction( threadCount, filterDiffItem );

	const int curThreadCount = IsOmpRelevant( outputDiff.BatchLength() ) ? threadCount : 1;

	NEOML_OMP_FOR_NUM_THREADS( curThreadCount )
	for( int outSeqNum = 0; outSeqNum < outputDiff.BatchLength(); ++outSeqNum ) {
		const float* outputDiffPtr = outputDiffDataRaw +
			outSeqNum * outputDiff.BatchWidth() * outputDiff.ObjectSize();
		float* ompReductionPrivatePtr = GetRaw( ompReduction.GetPrivate().Data );

		for( int filterRow = 0; filterRow < filterDiff.Height(); ++filterRow ) {
			int inSeqNum = outSeqNum * desc.Stride - desc.PaddingFront + filterRow * desc.Dilation;
			if( inSeqNum < 0 || inSeqNum >= input.BatchLength() ) {
				continue; // padding or went out of the input bounds
			}

			const float* inputPtr = inputDataRaw + inSeqNum * input.BatchWidth() * filterDiff.Channels();
			float* filterDiffPtr = ompReductionPrivatePtr + filterRow * filterDiff.Channels();

			multiplyTransposedMatrixByMatrixAndAdd( outputDiffPtr,
				outputDiff.BatchWidth(), filterDiff.BatchWidth(), filterDiff.BatchWidth(),
				inputPtr, filterDiff.Channels(), filterDiff.Channels(),
				filterDiffPtr, filterDataSize );
		}
	}

	ompReduction.Reduce();

	// Train the free term
	SumMatrixRowsAdd( 1, freeTermDiffData, outputDiffData, outputDiff.ObjectCount(), filterDiff.ObjectCount() );
}

} // namespace NeoML<|MERGE_RESOLUTION|>--- conflicted
+++ resolved
@@ -47,11 +47,7 @@
 	ASSERT_EXPR( paddingFront < ( filter.Height() - 1 ) * dilation + 1 );
 	ASSERT_EXPR( paddingBack < ( filter.Height() - 1 ) * dilation + 1 );
 
-<<<<<<< HEAD
-	CCommonTimeConvolutionDesc* desc = new CCommonTimeConvolutionDesc( source, result, filter, stride, padding, dilation );
-=======
-	CCommonTimeConvolutionDesc* desc = new CCommonTimeConvolutionDesc( source, filter, result, stride, paddingFront, paddingBack, dilation );
->>>>>>> 7cda43eb
+	CCommonTimeConvolutionDesc* desc = new CCommonTimeConvolutionDesc( source, resultб filter, stride, paddingFront, paddingBack, dilation );
 	return desc;
 }
 
