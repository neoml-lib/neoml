/* Copyright © 2017-2023 ABBYY

Licensed under the Apache License, Version 2.0 (the "License");
you may not use this file except in compliance with the License.
You may obtain a copy of the License at

	http://www.apache.org/licenses/LICENSE-2.0

Unless required by applicable law or agreed to in writing, software
distributed under the License is distributed on an "AS IS" BASIS,
WITHOUT WARRANTIES OR CONDITIONS OF ANY KIND, either express or implied.
See the License for the specific language governing permissions and
limitations under the License.
--------------------------------------------------------------------------------------------------------------*/

#include <common.h>
#pragma hdrstop

#include <CpuMathEngine.h>
#include <CpuExecutionScope.h>
#include <MemoryHandleInternal.h>
#include <MathEngineCommon.h>
#include <CpuRandom.h>
#include <CpuMathEnginePrivate.h>
#include <cmath>
#include <functional>

namespace NeoML {

// Applies singleThreadFunction on the data of vectorSize by using threadCount omp threads
template<class T>
static void applyOmpVectorFunction( int threadCount, int vectorSize, T& function )
{
	if( threadCount > 1 ) {
		NEOML_OMP_NUM_THREADS( threadCount ) {
			int index, count;
			if( OmpGetTaskIndexAndCount( vectorSize, 16, index, count ) ) {
				function( index, count );
			}
		}
	} else {
		function( 0, vectorSize );
	}
}

//------------------------------------------------------------------------------------------------------------
// 
// Class which wraps binary vector functor into OMP-friendly interface
template<class TFunctor>
class COmpBinaryVectorFunction final {
public:
	using TFirst = typename TFunctor::TFirst;
	using TSecond = typename TFunctor::TSecond;
	using TResult = typename TFunctor::TResult;

	COmpBinaryVectorFunction( const TFirst* first, const TSecond* second, TResult* result,
			const TFunctor& functor = TFunctor(), TFirst firstDefaultValue = 1, TSecond secondDefaultValue = 1 ) :
		function( functor, firstDefaultValue, secondDefaultValue ),
		first( first ),
		second( second ),
		result( result )
	{}

	void operator()( int index, int count )
	{
		function( first + index, second + index, result + index, count );
	}

private:
	CBinaryVectorFunction<TFunctor> function;
	const TFirst* const first;
	const TSecond* const second;
	TResult* const result;
};

// Class which wraps ternary vector functor into OMP-friendly interface
template<class TFunctor>
class COmpTernaryVectorFunction final {
public:
	using TFirst = typename TFunctor::TFirst;
	using TSecond = typename TFunctor::TSecond;
	using TThird = typename TFunctor::TThird;
	using TResult = typename TFunctor::TResult;

	COmpTernaryVectorFunction( const TFirst* first, const TSecond* second, const TThird* third, TResult* result,
			const TFunctor& functor = TFunctor(), TFirst firstDefaultValue = 1, TSecond secondDefaultValue = 1,
			TThird thirdDefaultValue = 1 ) :
		function( functor, firstDefaultValue, secondDefaultValue, thirdDefaultValue ),
		first( first ),
		second( second ),
		third( third ),
		result( result )
	{}

	void operator()( int index, int count )
	{
		function( first + index, second + index, third + index, result + index, count );
	}

private:
	CTernaryVectorFunction<TFunctor> function;
	const TFirst* const first;
	const TSecond* const second;
	const TThird* const third;
	TResult* const result;
};

//------------------------------------------------------------------------------------------------------------

void CCpuMathEngine::VectorFill( const CFloatHandle& result, int vectorSize, const CConstFloatHandle& value )
{
	ASSERT_EXPR( result.GetMathEngine() == this );
	ASSERT_EXPR( value.GetMathEngine() == this );
	CCpuExecutionScope scope;

	VectorFill( result, *GetRaw( value ), vectorSize );
}

void CCpuMathEngine::VectorFill( const CIntHandle& result, int vectorSize, const CConstIntHandle& value )
{
	ASSERT_EXPR( result.GetMathEngine() == this );
	ASSERT_EXPR( value.GetMathEngine() == this );
	CCpuExecutionScope scope;

	VectorFill( result, *GetRaw( value ), vectorSize );
}

void CCpuMathEngine::VectorCopy( const CFloatHandle& firstHandle, const CConstFloatHandle& secondHandle, int vectorSize )
{
	ASSERT_EXPR( firstHandle.GetMathEngine() == this );
	ASSERT_EXPR( secondHandle.GetMathEngine() == this );
	CCpuExecutionScope scope;

	const int curThreadCount = IsOmpRelevant( vectorSize, vectorSize ) ? threadCount : 1;

	if( curThreadCount > 1 ) {
		NEOML_OMP_NUM_THREADS( curThreadCount ) {
			int index, count;
			if( OmpGetTaskIndexAndCount( vectorSize, 16, index, count ) ) {
				dataCopy( GetRaw( firstHandle + index ), GetRaw( secondHandle + index ), count );
			}
		}
	} else {
		dataCopy( GetRaw( firstHandle ), GetRaw( secondHandle ), vectorSize );
	}
}

void CCpuMathEngine::VectorCopy( const CIntHandle& firstHandle, const CConstIntHandle& secondHandle, int vectorSize )
{
	ASSERT_EXPR( firstHandle.GetMathEngine() == this );
	ASSERT_EXPR( secondHandle.GetMathEngine() == this );
	CCpuExecutionScope scope;

	const int curThreadCount = IsOmpRelevant( vectorSize, vectorSize ) ? threadCount : 1;

	NEOML_OMP_NUM_THREADS( curThreadCount )
	{
		int index;
		int count;
		if( OmpGetTaskIndexAndCount( vectorSize, 16, index, count ) ) {
			dataCopy( GetRaw( firstHandle + index ), GetRaw( secondHandle + index ), count );
		}
	}
}

//------------------------------------------------------------------------------------------------------------

template<class T>
void broadcastCopyImpl( T* to, const T* from, const CBlobDesc& toDesc, const CBlobDesc& fromDesc, int additionalWidth )
{
	int curSize = fromDesc.BlobSize() * additionalWidth;
	int copySize = additionalWidth;
	dataCopy( to, from, curSize );

	for( int i = BD_Count - 1; i >= 0; i-- ) {
		if( toDesc.DimSize( i ) != fromDesc.DimSize( i ) ) {
			T* fromPtr = to + curSize - copySize;
			T* toPtr = to + curSize * toDesc.DimSize( i ) - copySize;
			for( int j = 0; j < curSize / copySize; j++ ) {
				if( copySize == 1 ) {
					toPtr -= toDesc.DimSize( i );
					vectorFill( toPtr + 1, *fromPtr, toDesc.DimSize( i ) );
				} else {
					for( int k = 0; k < toDesc.DimSize( i ); k++ ) {
						dataCopy( toPtr, fromPtr, copySize );
						toPtr -= copySize;
					}
				}
				fromPtr -= copySize;
			}
			curSize *= toDesc.DimSize( i );
		}
		copySize *= toDesc.DimSize( i );
	}
}

void CCpuMathEngine::BroadcastCopy( const CIntHandle& toHandle, const CConstIntHandle& fromHandle,
	const CBlobDesc& toDesc, const CBlobDesc& fromDesc, int additionalWidth )
{
	ASSERT_EXPR( toHandle.GetMathEngine() == this );
	ASSERT_EXPR( fromHandle.GetMathEngine() == this );
	CCpuExecutionScope scope;
	for( int i = 0; i < BD_Count; i++ ) {
		ASSERT_EXPR( fromDesc.DimSize( i ) == 1 || fromDesc.DimSize( i ) == toDesc.DimSize( i ) );
	}

	broadcastCopyImpl( GetRaw( toHandle ), GetRaw( fromHandle ), toDesc, fromDesc, additionalWidth );
}

void CCpuMathEngine::BroadcastCopy( const CFloatHandle& toHandle, const CConstFloatHandle& fromHandle,
	const CBlobDesc& toDesc, const CBlobDesc& fromDesc, int additionalWidth )
{
	ASSERT_EXPR( toHandle.GetMathEngine() == this );
	ASSERT_EXPR( fromHandle.GetMathEngine() == this );
	CCpuExecutionScope scope;
	for( int i = 0; i < BD_Count; i++ ) {
		ASSERT_EXPR( fromDesc.DimSize( i ) == 1 || fromDesc.DimSize( i ) == toDesc.DimSize( i ) );
	}

	broadcastCopyImpl( GetRaw( toHandle ), GetRaw( fromHandle ), toDesc, fromDesc, additionalWidth );
}

//------------------------------------------------------------------------------------------------------------

void CCpuMathEngine::VectorAdd( const CConstFloatHandle& firstHandle, const CConstFloatHandle& secondHandle,
	const CFloatHandle& resultHandle, int vectorSize )
{
	ASSERT_EXPR( firstHandle.GetMathEngine() == this );
	ASSERT_EXPR( secondHandle.GetMathEngine() == this );
	ASSERT_EXPR( resultHandle.GetMathEngine() == this );
	CCpuExecutionScope scope;

	const int curThreadCount = IsOmpRelevant( vectorSize, vectorSize ) ? threadCount : 1;

	if( curThreadCount > 1 ) {
		NEOML_OMP_NUM_THREADS( curThreadCount ) {
			int index, count;
			if( OmpGetTaskIndexAndCount( vectorSize, 16, index, count ) ) {
				NeoML::vectorAdd( GetRaw( firstHandle + index ), GetRaw( secondHandle + index ), GetRaw( resultHandle + index ), count );
			}
		}
	} else {
		NeoML::vectorAdd( GetRaw( firstHandle ), GetRaw( secondHandle ), GetRaw( resultHandle ), vectorSize );
	}
}

void CCpuMathEngine::VectorSum( const CConstFloatHandle& firstHandle, int vectorSize, const CFloatHandle& resultHandle )
{
	ASSERT_EXPR( firstHandle.GetMathEngine() == this );
	ASSERT_EXPR( resultHandle.GetMathEngine() == this );
	CCpuExecutionScope scope;

	*GetRaw( resultHandle ) = 0;
	VectorSumAdd( firstHandle, vectorSize, resultHandle );
}

void CCpuMathEngine::VectorSumAlongDimension( const CConstFloatHandle& firstHandle, int precedingDimension, int dimension,
	int followingDimension, const CFloatHandle& resultHandle )
{
	ASSERT_EXPR( firstHandle.GetMathEngine() == this );
	ASSERT_EXPR( resultHandle.GetMathEngine() == this );
	CCpuExecutionScope scope;

	int firstIndex = 0;
	int resultIndex = 0;

	const float* first = GetRaw( firstHandle );
	float* result = GetRaw( resultHandle );

	for( int i = 0; i < followingDimension; i++ ) {
		dataCopy( result + resultIndex, first + firstIndex, precedingDimension );
		firstIndex += precedingDimension;
		for( int j = 1; j < dimension; j++ ) {
			vectorAdd( first + firstIndex, result + resultIndex, result + resultIndex, precedingDimension );
			firstIndex += precedingDimension;
		}
		resultIndex += precedingDimension;
	}
}

template<class T>
static void vectorCumSumAlongDimensionImpl( const CTypedMemoryHandle<const T>& firstHandle, int precedingDimension,
	int dimension, int followingDimension, const CTypedMemoryHandle<T>& resultHandle, bool reverse )
{
	const T* first = GetRaw( firstHandle );
	T* result = GetRaw( resultHandle );
	const int step = reverse ? -precedingDimension : precedingDimension;
	const int firstElemOffset = reverse ? ( dimension - 1 ) * precedingDimension : 0;

	for( int i = 0; i < followingDimension; i++ ) {
		int index = i * dimension * precedingDimension + firstElemOffset;
		dataCopy( result + index, first + index, precedingDimension );
		index += step;
		for( int j = 1; j < dimension; j++ ) {
			dataCopy( result + index, result + index - step, precedingDimension );
			vectorAdd( first + index, result + index, result + index, precedingDimension );
			index += step;
		}
	}
}

void CCpuMathEngine::VectorCumSumAlongDimension( const CConstFloatHandle& firstHandle, int precedingDimension, int dimension,
	int followingDimension, const CFloatHandle& resultHandle, bool reverse )
{
	ASSERT_EXPR( firstHandle.GetMathEngine() == this );
	ASSERT_EXPR( resultHandle.GetMathEngine() == this );
	CCpuExecutionScope scope;
	vectorCumSumAlongDimensionImpl( firstHandle, precedingDimension, dimension, followingDimension, resultHandle, reverse );
}

void CCpuMathEngine::VectorCumSumAlongDimension( const CConstIntHandle& firstHandle, int precedingDimension, int dimension,
	int followingDimension, const CIntHandle& resultHandle, bool reverse )
{
	ASSERT_EXPR( firstHandle.GetMathEngine() == this );
	ASSERT_EXPR( resultHandle.GetMathEngine() == this );
	CCpuExecutionScope scope;
	vectorCumSumAlongDimensionImpl( firstHandle, precedingDimension, dimension, followingDimension, resultHandle, reverse );
}

void CCpuMathEngine::VectorSumAlongDimensionDiag( const CConstFloatHandle& firstHandle, int precedingDimension, int dimension,
	int followingDimension, const CFloatHandle& resultHandle )
{
	ASSERT_EXPR( firstHandle.GetMathEngine() == this );
	ASSERT_EXPR( resultHandle.GetMathEngine() == this );
	CCpuExecutionScope scope;

	VectorFill( resultHandle, 0.0, precedingDimension * precedingDimension * dimension
		* followingDimension * followingDimension );

	const int width = precedingDimension * dimension * followingDimension;
	const float* first = GetRaw( firstHandle );
	float* result = GetRaw( resultHandle );

	for( int i = 0; i < followingDimension; i++ ) {
		for( int j = 0; j < precedingDimension; j++ ) {
			float* resultRow = result + j;
			for( int k = 0; k < dimension; k++ ) {
				*resultRow = first[k * precedingDimension + j];
				resultRow += precedingDimension;
			}
			result += width;
		}
		first += dimension * precedingDimension;
		result += dimension * precedingDimension;
	}
}

void CCpuMathEngine::VectorCumSumAlongDimensionDiag( const CConstFloatHandle& firstHandle, int precedingDimension, int dimension,
	int followingDimension, const CFloatHandle& resultHandle )
{
	ASSERT_EXPR( firstHandle.GetMathEngine() == this );
	ASSERT_EXPR( resultHandle.GetMathEngine() == this );
	CCpuExecutionScope scope;

	VectorFill( resultHandle, 0.0, precedingDimension * precedingDimension * dimension
		* dimension * followingDimension * followingDimension );

	const int width = precedingDimension * dimension * followingDimension;
	const float* first = GetRaw( firstHandle );
	float* result = GetRaw( resultHandle );

	for( int i = 0; i < followingDimension; i++ ) {
		for( int j = 0; j < precedingDimension; j++ ) {
			for( int d = 0; d < dimension; d++ ) {
				float* resultRow = result + j;
				for( int k = 0; k <= d; k++ ) {
					*resultRow = first[k * precedingDimension + j];
					resultRow += precedingDimension;
				}
				result += width;
			}
		}
		first += dimension * precedingDimension;
		result += dimension * precedingDimension;
	}
}

void CCpuMathEngine::VectorFillBernoulli( const CFloatHandle& result, float p, int vectorSize, float value, int seed )
{
	ASSERT_EXPR( result.GetMathEngine() == this );
	CCpuExecutionScope scope;

	float* const resultPtr = GetRaw( result );
	const unsigned int threshold = (unsigned int)( (double)p * UINT_MAX );

	CCpuRandom random( seed );

	int index = 0;
	for( int i = 0; i < ( vectorSize + 3 ) / 4; ++i ) {
		CIntArray<4> generated = random.Next();
		for( int j = 0; j < 4 && index < vectorSize; ++j ) {
			resultPtr[index++] = ( generated[j] <= threshold ) ? value : 0.f;
		}
	}
}

void CCpuMathEngine::VectorFindMaxValueInSet( const CConstFloatHandle* vectors, int vectorCount,
	const CFloatHandle& resultHandle, int vectorSize )
{
	ASSERT_EXPR( vectorCount > 0 );
	ASSERT_EXPR( resultHandle.GetMathEngine() == this );
	CCpuExecutionScope scope;

	if( vectorCount == 1 ) {
		VectorCopy( resultHandle, vectors[0], vectorSize );
		return;
	}

	VectorEltwiseMax( vectors[0], vectors[1], resultHandle, vectorSize );

	for( int i = 2; i < vectorCount; ++i ) {
		VectorEltwiseMax( vectors[i], resultHandle, resultHandle, vectorSize );
	}
}

void CCpuMathEngine::VectorFindMaxValueInSet( const CConstFloatHandle* vectors, int vectorCount, const CFloatHandle& resultHandle,
	const CIntHandle& indexHandle, int vectorSize )
{
	ASSERT_EXPR( resultHandle.GetMathEngine() == this );
	ASSERT_EXPR( indexHandle.GetMathEngine() == this );
	ASSERT_EXPR( vectorCount > 0 );
	CCpuExecutionScope scope;

	VectorFill( indexHandle, 0, vectorSize );
	VectorCopy( resultHandle, vectors[0], vectorSize );

	int* indices = GetRaw( indexHandle );

	float* result = GetRaw( resultHandle );

	for( int j = 1; j < vectorCount; ++j ) {
		ASSERT_EXPR( vectors[j].GetMathEngine() == this );
		const float* vectorData = GetRaw( vectors[j] );
		for( int i = 0; i < vectorSize; ++i ) {
			if( vectorData[i] > result[i] ) {
				result[i] = vectorData[i];
				indices[i] = j;
			}
		}
	}
}

void CCpuMathEngine::VectorSpreadValues( const CConstFloatHandle& sourceHandle, CFloatHandle* vectors, int vectorCount,
	const CConstIntHandle& indexHandle, int vectorSize )
{
	ASSERT_EXPR( sourceHandle.GetMathEngine() == this );
	ASSERT_EXPR( indexHandle.GetMathEngine() == this );
	CCpuExecutionScope scope;

	const int* indices = GetRaw( indexHandle );
	const float* source = GetRaw( sourceHandle );

	for( int i = 0; i < vectorSize; ++i ) {
		int index = *indices++;
		float value = *source++;
		if( 0 <= index && index < vectorCount ) {
			CFloatHandle vector = vectors[index];
			ASSERT_EXPR( vector.GetMathEngine() == this );
			*GetRaw( vector + i ) = value;
		}
	}
}

void CCpuMathEngine::VectorAddValue( const CConstFloatHandle& firstHandle, const CFloatHandle& resultHandle,
	int vectorSize, const CConstFloatHandle& addition )
{
	ASSERT_EXPR( firstHandle.GetMathEngine() == this );
	ASSERT_EXPR( resultHandle.GetMathEngine() == this );
	ASSERT_EXPR( addition.GetMathEngine() == this );
	CCpuExecutionScope scope;

	const float* first = GetRaw( firstHandle );
	float* result = GetRaw( resultHandle );
	float value = *GetRaw( addition );

	vectorAddValue( first, result, vectorSize, value );
}

void CCpuMathEngine::VectorDotProduct( const CConstFloatHandle& firstHandle, const CConstFloatHandle& secondHandle,
	int vectorSize, const CFloatHandle& resultHandle )
{
	ASSERT_EXPR( firstHandle.GetMathEngine() == this );
	ASSERT_EXPR( secondHandle.GetMathEngine() == this );
	ASSERT_EXPR( resultHandle.GetMathEngine() == this );
	CCpuExecutionScope scope;

	const float* first = GetRaw( firstHandle );
	const float* second = GetRaw( secondHandle );
	float* result = GetRaw( resultHandle );

	vectorDotProduct( first, second, vectorSize, result );
}

void CCpuMathEngine::VectorTopK( const CConstFloatHandle& firstHandle, int firstSize, int k, const CFloatHandle& resultHandle,
	const CIntHandle& indicesHandle )
{
	ASSERT_EXPR( firstHandle.GetMathEngine() == this );
	ASSERT_EXPR( firstSize >= 0 );
	ASSERT_EXPR( k > 0 );
	ASSERT_EXPR( resultHandle.GetMathEngine() == this );
	ASSERT_EXPR( indicesHandle.GetMathEngine() == this );
	CCpuExecutionScope scope;

	const float* first = GetRaw( firstHandle );
	float* result = GetRaw( resultHandle );
	int* indices = GetRaw( indicesHandle );
	int size = 0;

	for( int i = 0; i < firstSize; i++ ) {
		int pos = 0;
		for( pos = 0; pos < size; pos++ ) {
			if( *first > result[pos] ) {
				for( int j = std::min( size + 1, k ) - 1; j >= pos + 1; j-- ) {
					result[j] = result[j - 1];
					indices[j] = indices[j - 1];
				}
				break;
			}
		}
		if( pos < k ) {
			result[pos] = *first;
			indices[pos] = i;
			size = std::min( size + 1, k );
		}
		first++;
	}
}

void CCpuMathEngine::VectorTopKDiff( const CConstFloatHandle& sourceGradHandle, int sourceGradHeight, int sourceGradWidth,
	const CConstIntHandle& indicesHandle, int k, const CFloatHandle& resultGradHandle )
{
	ASSERT_EXPR( sourceGradHandle.GetMathEngine() == this );
	ASSERT_EXPR( sourceGradHeight > 0 );
	ASSERT_EXPR( sourceGradWidth > 0 );
	ASSERT_EXPR( indicesHandle.GetMathEngine() == this );
	ASSERT_EXPR( k > 0 );
	ASSERT_EXPR( resultGradHandle.GetMathEngine() == this );
	CCpuExecutionScope scope;

	const float* sourceGrad = GetRaw( sourceGradHandle );
	const int* indices = GetRaw( indicesHandle );
	float* resultGrad = GetRaw( resultGradHandle );

	if( sourceGradHeight == 1 ) {
		vectorFill0( resultGrad, k * sourceGradWidth );
		for( int i = 0; i < k; i++ ) {
			const int pos = indices[i];
			resultGrad[pos] = sourceGrad[pos];

			resultGrad += sourceGradWidth;
		}
		return;
	}

	for( int i = 0; i < k; i++ ) {
		const int pos = indices[i] * sourceGradWidth;
		dataCopy( resultGrad, sourceGrad + pos, sourceGradWidth );

		resultGrad += sourceGradWidth;
	}
}

void CCpuMathEngine::VectorEltwiseMultiply( const CConstIntHandle& firstHandle,
	const CConstIntHandle& secondHandle, const CIntHandle& resultHandle, int vectorSize )
{
	ASSERT_EXPR( firstHandle.GetMathEngine() == this );
	ASSERT_EXPR( secondHandle.GetMathEngine() == this );
	ASSERT_EXPR( resultHandle.GetMathEngine() == this );
	CCpuExecutionScope scope;

	const int* first = GetRaw( firstHandle );
	const int* second = GetRaw( secondHandle );
	int* result = GetRaw( resultHandle );

	NeoML::vectorEltwiseMultiply( first, second, result, vectorSize );
}

void CCpuMathEngine::VectorMultiply( const CConstFloatHandle& firstHandle,
	const CFloatHandle& resultHandle, int vectorSize, const CConstFloatHandle& multiplierHandle )
{
	ASSERT_EXPR( firstHandle.GetMathEngine() == this );
	ASSERT_EXPR( multiplierHandle.GetMathEngine() == this );
	ASSERT_EXPR( resultHandle.GetMathEngine() == this );
	CCpuExecutionScope scope;

	float multiplier = *GetRaw( multiplierHandle );

	const int curThreadCount = IsOmpRelevant( vectorSize, vectorSize ) ? threadCount : 1;

	if( curThreadCount > 1 ) {
		NEOML_OMP_NUM_THREADS( curThreadCount ) {
			int index, count;
			if( OmpGetTaskIndexAndCount( vectorSize, 16, index, count ) ) {
				vectorMultiply( GetRaw( firstHandle + index ), GetRaw( resultHandle + index ), multiplier, count );
			}
		}
	} else {
		vectorMultiply( GetRaw( firstHandle ), GetRaw( resultHandle ), multiplier, vectorSize );
	}
}

void CCpuMathEngine::VectorMultiply( const CConstIntHandle& firstHandle,
	const CIntHandle& resultHandle, int vectorSize, const CConstIntHandle& multiplierHandle )
{
	ASSERT_EXPR( firstHandle.GetMathEngine() == this );
	ASSERT_EXPR( multiplierHandle.GetMathEngine() == this );
	ASSERT_EXPR( resultHandle.GetMathEngine() == this );
	CCpuExecutionScope scope;

	int multiplier = *GetRaw( multiplierHandle );

	const int curThreadCount = IsOmpRelevant( vectorSize, vectorSize ) ? threadCount : 1;

	if( curThreadCount > 1 ) {
		NEOML_OMP_NUM_THREADS( curThreadCount ) {
			int index, count;
			if( OmpGetTaskIndexAndCount( vectorSize, 16, index, count ) ) {
				vectorMultiply( GetRaw( firstHandle + index ), GetRaw( resultHandle + index ), multiplier, count );
			}
		}
	} else {
		vectorMultiply( GetRaw( firstHandle ), GetRaw( resultHandle ), multiplier, vectorSize );
	}
}

void CCpuMathEngine::VectorEltwiseMultiply( const CConstFloatHandle& firstHandle,
	const CConstFloatHandle& secondHandle, const CFloatHandle& resultHandle, int vectorSize )
{
	ASSERT_EXPR( firstHandle.GetMathEngine() == this );
	ASSERT_EXPR( secondHandle.GetMathEngine() == this );
	ASSERT_EXPR( resultHandle.GetMathEngine() == this );
	CCpuExecutionScope scope;

	const int curThreadCount = IsOmpRelevant( vectorSize, vectorSize ) ? threadCount : 1;

	if( curThreadCount > 1 ) {
		NEOML_OMP_NUM_THREADS( curThreadCount ) {
			int index, count;
			if( OmpGetTaskIndexAndCount( vectorSize, 16, index, count ) ) {
				NeoML::vectorEltwiseMultiply( GetRaw( firstHandle + index ), GetRaw( secondHandle + index ), GetRaw( resultHandle + index ), count );
			}
		}
	} else {
		NeoML::vectorEltwiseMultiply( GetRaw( firstHandle ), GetRaw( secondHandle ), GetRaw( resultHandle ), vectorSize );
	}
}

void CCpuMathEngine::VectorEltwiseMultiplyAdd( const CConstFloatHandle& firstHandle,
	const CConstFloatHandle& secondHandle, const CFloatHandle& resultHandle, int vectorSize )
{
	ASSERT_EXPR( firstHandle.GetMathEngine() == this );
	ASSERT_EXPR( secondHandle.GetMathEngine() == this );
	ASSERT_EXPR( resultHandle.GetMathEngine() == this );
	CCpuExecutionScope scope;

	const int curThreadCount = IsOmpRelevant( vectorSize, vectorSize ) ? threadCount : 1;

	NEOML_OMP_NUM_THREADS( curThreadCount )
	{
		int index;
		int count;
		if( OmpGetTaskIndexAndCount( vectorSize, 16, index, count ) ) {
			NeoML::vectorEltwiseMultiplyAdd( GetRaw( firstHandle + index ), GetRaw( secondHandle + index ), GetRaw( resultHandle + index ), count );
		}
	}
}

void CCpuMathEngine::VectorAbsDiff( const CConstFloatHandle& sourceGradHandle, int gradHeight, int gradWidth,
	const CConstFloatHandle& firstHandle, const CFloatHandle& resultHandle )
{
	ASSERT_EXPR( sourceGradHandle.GetMathEngine() == this );
	ASSERT_EXPR( gradHeight > 0 );
	ASSERT_EXPR( gradWidth > 0 );
	ASSERT_EXPR( firstHandle.GetMathEngine() == this );
	ASSERT_EXPR( resultHandle.GetMathEngine() == this );
	CCpuExecutionScope scope;

	const float* first = GetRaw( firstHandle );
	const float* grad = GetRaw( sourceGradHandle );
	float* result = GetRaw( resultHandle );

	const int firstSize = gradHeight == 1 ? gradWidth : gradHeight;
	const int gradSize = gradHeight == 1 ? 1 : gradWidth;

	for( int i = 0; i < firstSize; i++ ) {
		if( *first > 0 ) {
			for( int j = 0; j < gradSize; j++ ) {
				*result = *grad;
				result++;
				grad++;
			}
		} else {
			for( int j = 0; j < gradSize; j++ ) {
				*result = -*grad;
				result++;
				grad++;
			}
		}
		first++;
	}
}

void CCpuMathEngine::VectorMax( const CConstFloatHandle& firstHandle, float secondValue, const CFloatHandle& resultHandle, int vectorSize )
{
	ASSERT_EXPR( firstHandle.GetMathEngine() == this );
	ASSERT_EXPR( resultHandle.GetMathEngine() == this );
	CCpuExecutionScope scope;

	const float* first = GetRaw( firstHandle );
	float* result = GetRaw( resultHandle );

	for( int i = 0; i < vectorSize; ++i ) {
		*result = ( *first >= secondValue ) ? *first : secondValue;
		result++;
		first++;
	}
}

void CCpuMathEngine::VectorMaxDiff( const CConstFloatHandle& firstHandle, float secondValue, const CFloatHandle& gradHandle,
	int gradHeight, int gradWidth )
{
	ASSERT_EXPR( firstHandle.GetMathEngine() == this );
	ASSERT_EXPR( gradHandle.GetMathEngine() == this );
	ASSERT_EXPR( gradHeight > 0 );
	ASSERT_EXPR( gradWidth > 0 );
	CCpuExecutionScope scope;

	const float* first = GetRaw( firstHandle );
	float* grad = GetRaw( gradHandle );

	const int firstSize = gradHeight == 1 ? gradWidth : gradHeight;
	const int gradSize = gradHeight == 1 ? 1 : gradWidth;

	for( int i = 0; i < firstSize; ++i ) {
		if( *first < secondValue ) {
			vectorFill( grad, 0.0f, gradSize );
		}
		grad += gradSize;
		first++;
	}
}

void CCpuMathEngine::VectorLogDiff( const CConstFloatHandle& sourceGradHandle, int sourceGradHeight, int sourceGradWidth,
	const CConstFloatHandle& valueHandle, const CFloatHandle& resultHandle )
{
	ASSERT_EXPR( sourceGradHandle.GetMathEngine() == this );
	ASSERT_EXPR( sourceGradHeight > 0 );
	ASSERT_EXPR( sourceGradWidth > 0 );
	ASSERT_EXPR( valueHandle.GetMathEngine() == this );
	ASSERT_EXPR( resultHandle.GetMathEngine() == this );
	CCpuExecutionScope scope;

	const float* sourceGrad = GetRaw( sourceGradHandle );
	const float* value = GetRaw( valueHandle );
	float* result = GetRaw( resultHandle );

	const int valueSize = sourceGradHeight == 1 ? sourceGradWidth : sourceGradHeight;
	const int gradSize = sourceGradHeight == 1 ? 1 : sourceGradWidth;
	for( int i = 0; i < valueSize; ++i ) {
		float div = *value++;
		if( ( -FLT_MIN <= div && div < 0 ) || ( 0 <= div && div <= FLT_MIN ) ) {
			for( int j = 0; j < gradSize; j++ ) {
				*result++ = 0;
				sourceGrad++;
			}
		} else {
			for( int j = 0; j < gradSize; j++ ) {
				*result++ = *sourceGrad++ / div;
			}
		}
	}
}

void CCpuMathEngine::VectorNeg( const CConstFloatHandle& firstHandle, const CFloatHandle& resultHandle, int vectorSize )
{
	ASSERT_EXPR( firstHandle.GetMathEngine() == this );
	ASSERT_EXPR( resultHandle.GetMathEngine() == this );
	CCpuExecutionScope scope;

	const float* first = GetRaw( firstHandle );
	float* result = GetRaw( resultHandle );
	for( int i = 0; i < vectorSize; ++i ) {
		*result++ = -*first++;
	}
}

void CCpuMathEngine::VectorMinMax( const CConstFloatHandle& firstHandle, const CFloatHandle& resultHandle, int vectorSize,
	const CConstFloatHandle& minHandle, const CConstFloatHandle& maxHandle )
{
	ASSERT_EXPR( firstHandle.GetMathEngine() == this );
	ASSERT_EXPR( minHandle.GetMathEngine() == this );
	ASSERT_EXPR( resultHandle.GetMathEngine() == this );
	CCpuExecutionScope scope;

	const float minValue = *GetRaw( minHandle );
	const float maxValue = *GetRaw( maxHandle );

	const int curThreadCount = IsOmpRelevant( vectorSize, vectorSize ) ? threadCount : 1;

	if( curThreadCount > 1 ) {
		NEOML_OMP_NUM_THREADS( curThreadCount ) {
			int index, count;
			if( OmpGetTaskIndexAndCount( vectorSize, 16, index, count ) ) {
				vectorMinMax( GetRaw( firstHandle + index ), GetRaw( resultHandle + index ), minValue, maxValue, count );
			}
		}
	} else {
		vectorMinMax( GetRaw( firstHandle ), GetRaw( resultHandle ), minValue, maxValue, vectorSize );
	}
}

void CCpuMathEngine::VectorMinMaxDiff( const CConstFloatHandle& sourceGradHandle, int gradHeight, int gradWidth,
	const CConstFloatHandle& firstHandle, const CFloatHandle& resultHandle,
	const CConstFloatHandle& minHandle, const CConstFloatHandle& maxHandle )
{
	ASSERT_EXPR( sourceGradHandle.GetMathEngine() == this );
	ASSERT_EXPR( gradHeight > 0 );
	ASSERT_EXPR( gradWidth > 0 );
	ASSERT_EXPR( firstHandle.GetMathEngine() == this );
	ASSERT_EXPR( resultHandle.GetMathEngine() == this );
	ASSERT_EXPR( minHandle.GetMathEngine() == this );
	ASSERT_EXPR( maxHandle.GetMathEngine() == this );
	CCpuExecutionScope scope;

	const float* first = GetRaw( firstHandle );
	const float* sourceGrad = GetRaw( sourceGradHandle );
	float* result = GetRaw( resultHandle );
	const float minValue = *GetRaw( minHandle );
	const float maxValue = *GetRaw( maxHandle );

	const int firstSize = gradHeight == 1 ? gradWidth : gradHeight;
	const int gradSize = gradHeight == 1 ? 1 : gradWidth;

	for( int i = 0; i < firstSize; ++i ) {
		if( *first < minValue || *first > maxValue ) {
			for( int j = 0; j < gradSize; j++ ) {
				*result = 0;
				result++;
				sourceGrad++;
			}
		} else {
			for( int j = 0; j < gradSize; j++ ) {
				*result = *sourceGrad;
				result++;
				sourceGrad++;
			}
		}
		first++;
	}
}

template<class TSrc, class TDst>
static void vectorEltwiseLessImpl( const CTypedMemoryHandle<const TSrc>& firstHandle,
	const CTypedMemoryHandle<const TSrc>& secondHandle, const CTypedMemoryHandle<TDst>& resultHandle, int vectorSize )
{
	const TSrc* first = GetRaw( firstHandle );
	const TSrc* second = GetRaw( secondHandle );
	TDst* result = GetRaw( resultHandle );

	for( int i = 0; i < vectorSize; ++i ) {
		*result++ = static_cast<TDst>( *first++ < *second++ ? 1 : 0 );
	}
}

void CCpuMathEngine::VectorEltwiseLess( const CConstFloatHandle& firstHandle, const CConstFloatHandle& secondHandle,
	const CFloatHandle& resultHandle, int vectorSize )
{
	ASSERT_EXPR( firstHandle.GetMathEngine() == this );
	ASSERT_EXPR( secondHandle.GetMathEngine() == this );
	ASSERT_EXPR( resultHandle.GetMathEngine() == this );
	CCpuExecutionScope scope;

	vectorEltwiseLessImpl( firstHandle, secondHandle, resultHandle, vectorSize );
}

void CCpuMathEngine::VectorEltwiseLess( const CConstFloatHandle& firstHandle, float second,
	const CFloatHandle& resultHandle, int vectorSize )
{
	ASSERT_EXPR( firstHandle.GetMathEngine() == this );
	ASSERT_EXPR( resultHandle.GetMathEngine() == this );
	CCpuExecutionScope scope;

	const float* first = GetRaw( firstHandle );
	float* result = GetRaw( resultHandle );

	for( int i = 0; i < vectorSize; ++i ) {
		*result++ = *first++ < second ? 1.f : 0.f;
	}
}

void CCpuMathEngine::VectorEltwiseLess( float first, const CConstFloatHandle& secondHandle,
	const CFloatHandle& resultHandle, int vectorSize )
{
	ASSERT_EXPR( secondHandle.GetMathEngine() == this );
	ASSERT_EXPR( resultHandle.GetMathEngine() == this );
	CCpuExecutionScope scope;

	const float* second = GetRaw( secondHandle );
	float* result = GetRaw( resultHandle );

	for( int i = 0; i < vectorSize; ++i ) {
		*result++ = first < *second++ ? 1.f : 0.f;
	}
}

void CCpuMathEngine::VectorEltwiseLess( const CConstFloatHandle& firstHandle, const CConstFloatHandle& secondHandle,
	const CIntHandle& resultHandle, int vectorSize )
{
	ASSERT_EXPR( firstHandle.GetMathEngine() == this );
	ASSERT_EXPR( secondHandle.GetMathEngine() == this );
	ASSERT_EXPR( resultHandle.GetMathEngine() == this );
	CCpuExecutionScope scope;

	vectorEltwiseLessImpl( firstHandle, secondHandle, resultHandle, vectorSize );
}

void CCpuMathEngine::VectorEltwiseLess( const CConstIntHandle& firstHandle, const CConstIntHandle& secondHandle,
	const CIntHandle& resultHandle, int vectorSize )
{
	ASSERT_EXPR( firstHandle.GetMathEngine() == this );
	ASSERT_EXPR( secondHandle.GetMathEngine() == this );
	ASSERT_EXPR( resultHandle.GetMathEngine() == this );
	CCpuExecutionScope scope;
	vectorEltwiseLessImpl( firstHandle, secondHandle, resultHandle, vectorSize );
}

void CCpuMathEngine::VectorEltwiseEqual( const CConstFloatHandle& firstHandle, const CConstFloatHandle& secondHandle,
	const CIntHandle& resultHandle, int vectorSize )
{
	ASSERT_EXPR( firstHandle.GetMathEngine() == this );
	ASSERT_EXPR( secondHandle.GetMathEngine() == this );
	ASSERT_EXPR( resultHandle.GetMathEngine() == this );
	CCpuExecutionScope scope;
	const int curThreadCount = IsOmpRelevant( vectorSize, vectorSize ) ? threadCount : 1;
	COmpBinaryVectorFunction<CEqualFunctor<float>> ompFunction( GetRaw( firstHandle ),
		GetRaw( secondHandle ), GetRaw( resultHandle ) );
	applyOmpVectorFunction( curThreadCount, vectorSize, ompFunction );
}

void CCpuMathEngine::VectorEltwiseEqual( const CConstIntHandle& firstHandle, const CConstIntHandle& secondHandle,
	const CIntHandle& resultHandle, int vectorSize )
{
	ASSERT_EXPR( firstHandle.GetMathEngine() == this );
	ASSERT_EXPR( secondHandle.GetMathEngine() == this );
	ASSERT_EXPR( resultHandle.GetMathEngine() == this );
	CCpuExecutionScope scope;
	const int curThreadCount = IsOmpRelevant( vectorSize, vectorSize ) ? threadCount : 1;
	COmpBinaryVectorFunction<CEqualFunctor<int>> ompFunction( GetRaw( firstHandle ),
		GetRaw( secondHandle ), GetRaw( resultHandle ) );
	applyOmpVectorFunction( curThreadCount, vectorSize, ompFunction );
}

void CCpuMathEngine::VectorEltwiseWhere( const CConstIntHandle& firstHandle, const CConstFloatHandle& secondHandle,
	const CConstFloatHandle& thirdHandle, const CFloatHandle& resultHandle, int vectorSize )
{
	ASSERT_EXPR( firstHandle.GetMathEngine() == this );
	ASSERT_EXPR( secondHandle.GetMathEngine() == this );
	ASSERT_EXPR( thirdHandle.GetMathEngine() == this );
	ASSERT_EXPR( resultHandle.GetMathEngine() == this );
	CCpuExecutionScope scope;
	const int curThreadCount = IsOmpRelevant( vectorSize, vectorSize ) ? threadCount : 1;
	COmpTernaryVectorFunction<CWhereFunctor<float>> ompFunction( GetRaw( firstHandle ),
		GetRaw( secondHandle ), GetRaw( thirdHandle ), GetRaw( resultHandle ) );
	applyOmpVectorFunction( curThreadCount, vectorSize, ompFunction );
}

void CCpuMathEngine::VectorEltwiseWhere( const CConstIntHandle& firstHandle, const CConstIntHandle& secondHandle,
	const CConstIntHandle& thirdHandle, const CIntHandle& resultHandle, int vectorSize )
{
	ASSERT_EXPR( firstHandle.GetMathEngine() == this );
	ASSERT_EXPR( secondHandle.GetMathEngine() == this );
	ASSERT_EXPR( thirdHandle.GetMathEngine() == this );
	ASSERT_EXPR( resultHandle.GetMathEngine() == this );
	CCpuExecutionScope scope;
	const int curThreadCount = IsOmpRelevant( vectorSize, vectorSize ) ? threadCount : 1;
	COmpTernaryVectorFunction<CWhereFunctor<int>> ompFunction( GetRaw( firstHandle ),
		GetRaw( secondHandle ), GetRaw( thirdHandle ), GetRaw( resultHandle ) );
	applyOmpVectorFunction( curThreadCount, vectorSize, ompFunction );
}

void CCpuMathEngine::VectorEltwiseDivide( const CConstIntHandle& firstHandle,
	const CConstIntHandle& secondHandle, const CIntHandle& resultHandle, int vectorSize )
{
	ASSERT_EXPR( firstHandle.GetMathEngine() == this );
	ASSERT_EXPR( resultHandle.GetMathEngine() == this );
	ASSERT_EXPR( secondHandle.GetMathEngine() == this );
	CCpuExecutionScope scope;

	const int* first = GetRaw( firstHandle );
	const int* second = GetRaw( secondHandle );
	int* result = GetRaw( resultHandle );
	for( int i = 0; i < vectorSize; ++i ) {
		*result++ = ( *first++ ) / ( *second++ );
	}
}

void CCpuMathEngine::VectorErf( const CConstFloatHandle& firstHandle, const CFloatHandle& resultHandle, int vectorSize )
{
	ASSERT_EXPR( firstHandle.GetMathEngine() == this );
	ASSERT_EXPR( resultHandle.GetMathEngine() == this );
	CCpuExecutionScope scope;

	const float* first = GetRaw( firstHandle );
	float* result = GetRaw( resultHandle );
	for( int i = 0; i < vectorSize; ++i ) {
		*result++ = std::erff( *first++ );
	}
}

void CCpuMathEngine::VectorHSwish( const CConstFloatHandle& firstHandle, const CFloatHandle& resultHandle,
	int vectorSize )
{
	ASSERT_EXPR( firstHandle.GetMathEngine() == this );
	ASSERT_EXPR( resultHandle.GetMathEngine() == this );
	CCpuExecutionScope scope;

	vectorHSwish( GetRaw( firstHandle ), GetRaw( resultHandle ), vectorSize );
}

void CCpuMathEngine::VectorHardSigmoid( const CConstFloatHandle& firstHandle, const CFloatHandle& resultHandle, int vectorSize,
	const CConstFloatHandle& slopeHandle, const CConstFloatHandle& biasHandle )
{
	ASSERT_EXPR( firstHandle.GetMathEngine() == this );
	ASSERT_EXPR( resultHandle.GetMathEngine() == this );
	CCpuExecutionScope scope;

	const float* first = GetRaw(firstHandle);
	float* result = GetRaw(resultHandle);

	const float slope = *GetRaw( slopeHandle );
	const float bias = *GetRaw( biasHandle );

	ASSERT_EXPR( slope != 0.f );

	vectorHardSigmoid( first, result, slope, bias, vectorSize );
}

void CCpuMathEngine::VectorLeakyReLU( const CConstFloatHandle& firstHandle, const CFloatHandle& resultHandle,
	int vectorSize, const CConstFloatHandle& alphaHandle )
{
	ASSERT_EXPR( firstHandle.GetMathEngine() == this );
	ASSERT_EXPR( alphaHandle.GetMathEngine() == this );
	ASSERT_EXPR( resultHandle.GetMathEngine() == this );
	CCpuExecutionScope scope;
	vectorLeakyReLU( GetRaw( firstHandle ), GetRaw( resultHandle ), *GetRaw( alphaHandle ), vectorSize );
}

<<<<<<< HEAD
void CCpuMathEngine::VectorHardTanh(const CConstFloatHandle& firstHandle, const CFloatHandle& resultHandle, int vectorSize)
{
	ASSERT_EXPR( firstHandle.GetMathEngine() == this );
	ASSERT_EXPR( resultHandle.GetMathEngine() == this );
	CCpuExecutionScope scope;
	vectorMinMax( GetRaw( firstHandle ), GetRaw( resultHandle ), -1.f, 1.f, vectorSize );
=======
void CCpuMathEngine::VectorELU( const CConstFloatHandle& firstHandle, const CFloatHandle& resultHandle,
	int vectorSize, const CConstFloatHandle& alphaHandle )
{
	ASSERT_EXPR( firstHandle.GetMathEngine() == this );
	ASSERT_EXPR( alphaHandle.GetMathEngine() == this );
	ASSERT_EXPR( resultHandle.GetMathEngine() == this );
	CCpuExecutionScope scope;
	vectorELU( GetRaw( firstHandle ), GetRaw( resultHandle ), *GetRaw( alphaHandle ), vectorSize );
>>>>>>> d1afdd97
}

} // namespace NeoML<|MERGE_RESOLUTION|>--- conflicted
+++ resolved
@@ -1045,14 +1045,6 @@
 	vectorLeakyReLU( GetRaw( firstHandle ), GetRaw( resultHandle ), *GetRaw( alphaHandle ), vectorSize );
 }
 
-<<<<<<< HEAD
-void CCpuMathEngine::VectorHardTanh(const CConstFloatHandle& firstHandle, const CFloatHandle& resultHandle, int vectorSize)
-{
-	ASSERT_EXPR( firstHandle.GetMathEngine() == this );
-	ASSERT_EXPR( resultHandle.GetMathEngine() == this );
-	CCpuExecutionScope scope;
-	vectorMinMax( GetRaw( firstHandle ), GetRaw( resultHandle ), -1.f, 1.f, vectorSize );
-=======
 void CCpuMathEngine::VectorELU( const CConstFloatHandle& firstHandle, const CFloatHandle& resultHandle,
 	int vectorSize, const CConstFloatHandle& alphaHandle )
 {
@@ -1061,7 +1053,14 @@
 	ASSERT_EXPR( resultHandle.GetMathEngine() == this );
 	CCpuExecutionScope scope;
 	vectorELU( GetRaw( firstHandle ), GetRaw( resultHandle ), *GetRaw( alphaHandle ), vectorSize );
->>>>>>> d1afdd97
+}
+
+void CCpuMathEngine::VectorHardTanh(const CConstFloatHandle& firstHandle, const CFloatHandle& resultHandle, int vectorSize)
+{
+	ASSERT_EXPR( firstHandle.GetMathEngine() == this );
+	ASSERT_EXPR( resultHandle.GetMathEngine() == this );
+	CCpuExecutionScope scope;
+	vectorMinMax( GetRaw( firstHandle ), GetRaw( resultHandle ), -1.f, 1.f, vectorSize );
 }
 
 } // namespace NeoML