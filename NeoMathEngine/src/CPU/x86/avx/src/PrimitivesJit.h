--- conflicted
+++ resolved
@@ -35,13 +35,8 @@
 	void Exp( float* dst, const float* src, size_t dataSize );
 
 	// Process part of lstm layer which follow after fullyconnected layers.
-<<<<<<< HEAD
 	void RestOfLstm( CMathEngineLstmDesc* desc, int sequenceCount, float* fullyConnectedResult,
-		const float* inputStateBackLink, float* outputStateBackLink, float* outputMainBackLink, bool isMultithread );
-=======
-	void RestOfLstm( CMathEngineLstmDesc* desc, const CConstFloatHandle& inputStateBackLink,
-		const CFloatHandle& outputStateBackLink, const CFloatHandle& outputMainBackLink );
->>>>>>> fdfe412e
+		const float* inputStateBackLink, float* outputStateBackLink, float* outputMainBackLink );
 
 private:
 	enum class TPrimitive {
