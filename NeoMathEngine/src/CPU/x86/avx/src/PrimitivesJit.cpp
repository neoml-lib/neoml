/* Copyright © 2017-2023 ABBYY

Licensed under the Apache License, Version 2.0 (the "License");
you may not use this file except in compliance with the License.
You may obtain a copy of the License at

	http://www.apache.org/licenses/LICENSE-2.0

Unless required by applicable law or agreed to in writing, software
distributed under the License is distributed on an "AS IS" BASIS,
WITHOUT WARRANTIES OR CONDITIONS OF ANY KIND, either express or implied.
See the License for the specific language governing permissions and
limitations under the License.
--------------------------------------------------------------------------------------------------------------*/

#include <common.h>
#pragma hdrstop

#include <PrimitivesJit.h>
#include <MemoryHandleInternal.h>

namespace NeoML {

template<>
void CPrimitivesJit::insertPrimitive<CPrimitivesJit::TPrimitive::Tanh>( CJitCommon& gen, const ymmVec_t& ymmSrc, const ymmVec_t& ymmAux );
template<>
void CPrimitivesJit::insertPrimitive<CPrimitivesJit::TPrimitive::Exp>( CJitCommon& gen, const ymmVec_t& ymmSrc, const ymmVec_t& ymmAux );
template<>
void CPrimitivesJit::insertPrimitive<CPrimitivesJit::TPrimitive::Sigmoid>( CJitCommon& gen, const ymmVec_t& ymmSrc, const ymmVec_t& ymmAux );

CPrimitivesJit::CPrimitivesJit( IMathEngine* _mathEngine ) :
	mathEngine( _mathEngine )
{
	initTable();
}

void CPrimitivesJit::Tanh( float* dst, const float* src, size_t dataSize )
{
	callPrimitive<TPrimitive::Tanh, ActivationFunc>( dataSize, dst, src );
}

void CPrimitivesJit::Sigmoid( float* dst, const float* src, size_t dataSize )
{
	callPrimitive<TPrimitive::Sigmoid, ActivationFunc>( dataSize, dst, src );
}

void CPrimitivesJit::Exp( float* dst, const float* src, size_t dataSize )
{
	callPrimitive<TPrimitive::Exp, ActivationFunc>( dataSize, dst, src );
}

<<<<<<< HEAD
void CPrimitivesJit::RestOfLstm( CMathEngineLstmDesc* desc, int sequenceCount, float* fullyConnectedResult,
	const float* inputStateBackLink, float* outputStateBackLink, float* outputMainBackLink, bool isMultithread )
{
	CMathEngineLstmDesc& lstmDesc = *desc;

	callPrimitive<TPrimitive::RestOfLstm, RestOfLstmFunc>( sequenceCount, isMultithread,
		lstmDesc.HiddenSize, inputStateBackLink, outputStateBackLink, outputMainBackLink,
		fullyConnectedResult );
=======
void CPrimitivesJit::RestOfLstm( CMathEngineLstmDesc* desc, const CConstFloatHandle& inputStateBackLink,
	const CFloatHandle& outputStateBackLink, const CFloatHandle& outputMainBackLink )
{
	CMathEngineLstmDesc& lstmDesc = *desc;

	const float* inputStateBackLinkPtr = GetRaw( inputStateBackLink );
	float* outputStateBackLinkPtr = GetRaw( outputStateBackLink );
	float* outputMainBackLinkPtr = GetRaw( outputMainBackLink );
	float* inputFullyConnectedResultPtr = GetRaw( lstmDesc.inputFullyConnectedResult );
	float* reccurentFullyConnectedResultPtr = GetRaw( lstmDesc.reccurentFullyConnectedResult );

	callPrimitive<TPrimitive::RestOfLstm, RestOfLstmFunc>( lstmDesc.objectCount,
		lstmDesc.hiddenSize, inputStateBackLinkPtr, outputStateBackLinkPtr, outputMainBackLinkPtr,
		inputFullyConnectedResultPtr, reccurentFullyConnectedResultPtr );
>>>>>>> fdfe412e
}

void CPrimitivesJit::initTable()
{
	// tanh(x) polynomial approximation
	// For each coefficient, there is 32 entries
	addVector( TTableKey::TanhPolyCoeff, {
		// coefficients of degree 0
		0x00000000, 0x39bfffff, 0x39ffffff, 0x3a3ffffe, 0x3a7ffffb, 0x3abffff7, 0x3affffeb, 0x3b3fffdc,
		0x3b7fffab, 0x3bbfff70, 0x3bfffeab, 0x3c3ffdc0, 0x3c7ffaab, 0x3cbff701, 0x3cffeaad, 0x3d3fdc08,
		0x3d7faacd, 0x3dbf7081, 0x3dfeacc9, 0x3e3dc7fd, 0x3e7acbf5, 0x3eb77a9f, 0x3eec9a9f, 0x3f22991f,
		0x3f42f7d6, 0x3f67b7cc, 0x3f76ca83, 0x3f7ebbe9, 0x3f7fd40c, 0x3f7fff32, 0x3f7ffffc, 0x3f800000,
		// coefficients of degree 1
		0x3f800000, 0x3f800018, 0x3f7fffe8, 0x3f7fffda, 0x3f7fffdc, 0x3f7fffdc, 0x3f7fffac, 0x3f7fff70,
		0x3f7ffeec, 0x3f7ffdc0, 0x3f7ffbed, 0x3f7ff704, 0x3f7feff5, 0x3f7fdbca, 0x3f7fbfff, 0x3f7f7041,
		0x3f7f009b, 0x3f7dc36c, 0x3f7c0aa8, 0x3f7734b8, 0x3f70a4de, 0x3f5f1fd8, 0x3f495493, 0x3f18b9ec,
		0x3ed706cb, 0x3e390b06, 0x3d90b11f, 0x3c21a053, 0x3aaf7fdb, 0x37ccc1a3, 0x355c6733, 0x00000000,
		// coefficients of degree 2
		0x00000000, 0xbe4e0ff1, 0x3d25b1b1, 0x3d6b6dab, 0x3c9fb1d5, 0xbabff06f, 0x3c07b3f6, 0xbb3fc1bc,
		0x3a9f5921, 0xbbbf06f2, 0xbbb0f402, 0xbc47db9e, 0xbc73d5e7, 0xbca25bda, 0xbcfca780, 0xbd40e07c,
		0xbd7dab03, 0xbdbe4a0f, 0xbdfb14a5, 0xbe36cc8d, 0xbe6bd102, 0xbe9fe7c5, 0xbeba0f10, 0xbec206a8,
		0xbea3c388, 0xbe277d62, 0xbd8b7960, 0xbc209f49, 0xbaad44ca, 0xb7c6eeac, 0xb663aa41, 0x00000000,
		// coefficients of degree 3
		0x00000000, 0x45b3ae96, 0xc414eb20, 0xc450e02e, 0xc3152b4e, 0xbead2f56, 0xc2162e02, 0xbeb4bd5a,
		0xc11a59a4, 0xbed2f507, 0xc020d32c, 0x3dd0f506, 0xbf2a75e2, 0xbff950e3, 0xbed47334, 0xbe809b8c,
		0xbeb64532, 0xbe961a5b, 0xbe9b63ac, 0xbea0d4b2, 0xbe828a77, 0xbe378612, 0xbdc20908, 0x3d2d3957,
		0x3dd46e89, 0x3db3f629, 0x3d2c5e7b, 0x3bd20403, 0x3a59dfae, 0x3770af45, 0x372cc014, 0x00000000,
		// coefficients of degree 4
		0x00000000, 0xcc981a1b, 0x4a7edd3d, 0x4ab1007c, 0x48fedd9c, 0x41a557b5, 0x477ee32a, 0x422557f5,
		0x45ff3ce4, 0x42a55641, 0x446e0867, 0xc33dc19a, 0x42915214, 0x43af4fad, 0x4110fe88, 0xc1099b75,
		0x3fc8a8dc, 0xbfbeaef5, 0xbe365aad, 0x3f4d9652, 0x3ddfa08f, 0x3e34e9b8, 0x3e2d07a6, 0x3dc63567,
		0x3cdaeb78, 0xbcd17537, 0xbc92829c, 0xbb43ab99, 0xb9b471dd, 0xb6baad5a, 0xb78bafc7, 0x00000000,
		// coefficients of degree 5
		0x00000000, 0x52f688d5, 0xd0505c72, 0xd08f98e3, 0xce505cc9, 0xc7162b8a, 0xcc5061d6, 0xc7162bdf,
		0xca50b37f, 0xc7162a3a, 0xc8422086, 0x471a714e, 0xc5ece1f1, 0xc70e3d90, 0xc3eba94a, 0x43e0c424,
		0xc21f4552, 0x42217cc8, 0x405e7dc4, 0xc10dd401, 0x3e96b602, 0xbd1a6d2f, 0xbd393883, 0xbd674682,
		0xbd310016, 0xb961e269, 0x3ba32495, 0x3a7680d5, 0x38b3173c, 0x35a9deea, 0x375c3f2a, 0x00000000,
		// coefficients of degree 6
		0x00000000, 0xd8995ed1, 0x558285ea, 0x55b2cd69, 0x53028625, 0x4bc9991f, 0x5082898a, 0x4b4999b3,
		0x4e02c07c, 0x4ac99764, 0x4b72c822, 0xca40c0e1, 0x489413e4, 0x49b12224, 0x46134c4e, 0xc60c2d57,
		0x43c83910, 0xc3c872d1, 0xc186bc9e, 0x42325bc3, 0xbf2ffa4a, 0x3d9a203c, 0xbc545a43, 0xbae08fee,
		0x3c80225d, 0x3b1fd1df, 0xba36b9d1, 0xb91de544, 0xb71f100f, 0xb408e2ed, 0xb685fec8, 0x00000000
		} );
	addVal( TTableKey::TanhIdxBias, 0x39800000 ); // 0x1.0p*2^-12
	addVal( TTableKey::TanhIdxMaskShifted, 0x0000001f );
	addVal( TTableKey::TanhIdxMask, 0xffc00000 );
	addVal( TTableKey::TanhLineralUBound, 0x39ddb3d7 ); // 0x1.7320507764816284p * 2^-12
	addVal( TTableKey::TanhSaturationLBound, 0x41102cb3 ); // 0x1.1263641119003296p * 2^3

	// Common
	addVal( TTableKey::Ln2f, 0x3f317218 ); // 1.44269502f
    addVal( TTableKey::PositiveMask, 0x7fffffff ); // changes sign to positive
	addVal( TTableKey::Half, 0x3f000000 ); // 0.5f
    addVal( TTableKey::One, 0x3f800000 ); // 1.f  or  mask for exponent bits
	addVal( TTableKey::Two, 0x40000000 ); // 2.f
    addVal( TTableKey::SignMask, 0x80000000 ); // gets sign value
	addVal( TTableKey::ExpBias, 0x0000007f ); // (127 = 2^7 - 1), gets exponent bits
	addVector( TTableKey::LoadMask, {
		0x00000000, 0x00000000, 0x00000000, 0x00000000, 0x00000000, 0x00000000, 0x00000000, 0x00000000,
		0xffffffff, 0x00000000, 0x00000000, 0x00000000, 0x00000000, 0x00000000, 0x00000000, 0x00000000,
		0xffffffff, 0xffffffff, 0x00000000, 0x00000000, 0x00000000, 0x00000000, 0x00000000, 0x00000000,
		0xffffffff, 0xffffffff, 0xffffffff, 0x00000000, 0x00000000, 0x00000000, 0x00000000, 0x00000000,
		0xffffffff, 0xffffffff, 0xffffffff, 0xffffffff, 0x00000000, 0x00000000, 0x00000000, 0x00000000,
		0xffffffff, 0xffffffff, 0xffffffff, 0xffffffff, 0xffffffff, 0x00000000, 0x00000000, 0x00000000,
		0xffffffff, 0xffffffff, 0xffffffff, 0xffffffff, 0xffffffff, 0xffffffff, 0x00000000, 0x00000000,
		0xffffffff, 0xffffffff, 0xffffffff, 0xffffffff, 0xffffffff, 0xffffffff, 0xffffffff, 0x00000000
		} );

	addVal( TTableKey::ExpLog2ef, 0x3fb8aa3b ); // 1.44269502f - formula-based for approx
	addVal( TTableKey::ExpFltMax, 0x42b17217 ); // logf(FLT_MAX) - max normal value
	addVal( TTableKey::ExpFltMin, 0xc2aeac50 ); // logf(FLT_MIN) - min normal value

	addVector( TTableKey::ExpPolyCoeff, {
		// p0 = 1.0f
		0x3f7ffffb, // p1 = 0.999999701f
		0x3efffee3, // p2 = 0.499991506f
		0x3e2aad40, // p3 = 0.166676521f
		0x3d2b9d0d, // p4 = 0.0418978221f
		0x3c07cfce // p5 = 0.00828929059f
	}, NumFloatInYmm );
}

uint32_t CPrimitivesJit::getOfft( TTableKey key, uint32_t offset ) const
{
	auto it = tableOffsets.find( key );
	assert( it != tableOffsets.end() );
    return static_cast<uint32_t>( ( it->second + offset ) * sizeof( decltype( table )::value_type ) );
}

Xbyak::Address CPrimitivesJit::getAddr( TTableKey key, uint32_t offset ) const
{
	return Xbyak::util::ptr[regTablePtr + getOfft( key ) + offset * sizeof( float ) ];
}

void CPrimitivesJit::addVector( TTableKey key, std::initializer_list<uint32_t>&& data, size_t repeatNum )
{
	assert( tableOffsets.find( key ) == tableOffsets.end() );
	size_t currentSize = table.size();
	tableOffsets.emplace( key, currentSize );
	table.resize( currentSize + data.size() * repeatNum );
	uint32_t* pTable = &table[currentSize];
	if( repeatNum == 1 ) {
		std::copy( data.begin(), data.end(), pTable );
	} else {
		for( auto& val : data ) {
			std::fill_n( pTable, repeatNum, val );
			pTable += repeatNum;
		}
	}
}

void CPrimitivesJit::addVal( TTableKey key, uint32_t val, size_t repeatNum )
{
	assert( tableOffsets.find( key ) == tableOffsets.end() );
	size_t currentSize = table.size();
	tableOffsets.emplace( key, currentSize );
	table.resize( currentSize + repeatNum );
	uint32_t* pTable = &table[currentSize];
	std::fill_n( pTable, repeatNum, val );
}

template<>
void CPrimitivesJit::initPrimitive <CPrimitivesJit::TPrimitive::Tanh>()
{
	// create new instance
	auto& gen = gens[static_cast< size_t >( TPrimitive::Tanh )].gen;

	const reg64Vec_t preservedReg64;
	const ymmVec_t preservedYmm = initVecRange<Xbyak::Ymm>( 6, 11 );
	const ymmVec_t ymmSrc = initVecRange<Xbyak::Ymm>( 10, 11 );
	const ymmVec_t ymmAux = initVecRange<Xbyak::Ymm>( 0, 9 );

	initActivationFunction<TPrimitive::Tanh>( std::function<void()>(),
		preservedReg64, preservedYmm, ymmSrc, ymmAux );
}

template<>
void CPrimitivesJit::initPrimitive <CPrimitivesJit::TPrimitive::Sigmoid>()
{
	// create new instance
	auto& gen = gens[static_cast< size_t >( TPrimitive::Sigmoid )].gen;

	const reg64Vec_t preservedReg64;
	const ymmVec_t preservedYmm = initVecRange<Xbyak::Ymm>( 6, 12 );
	const ymmVec_t ymmSrc = initVecRange<Xbyak::Ymm>( 0, 2 );
	const ymmVec_t ymmAux = initVecRange<Xbyak::Ymm>( 3, 12 );
	
	std::function<void()> afterPrologue = [&]() {
		// Last aux for storing 1.0
		gen.vmovups( ymmAux.back(), gen.ptr[regTablePtr + getOfft( TTableKey::One )] );
	};

	initActivationFunction<TPrimitive::Sigmoid>( afterPrologue,
		preservedReg64, preservedYmm, ymmSrc, ymmAux );
}


template<>
void CPrimitivesJit::initPrimitive <CPrimitivesJit::TPrimitive::Exp>()
{
	// create new instance
	auto& gen = gens[static_cast< size_t >( TPrimitive::Exp )].gen;

	const reg64Vec_t preservedReg64;
	const ymmVec_t preservedYmm = initVecRange<Xbyak::Ymm>( 6, 15 );
	const ymmVec_t ymmSrc = initVecRange<Xbyak::Ymm>( 12, 15 );
	const ymmVec_t ymmAux = initVecRange<Xbyak::Ymm>( 0, 11 );

	initActivationFunction<TPrimitive::Exp>( std::function<void()>(),
		preservedReg64, preservedYmm, ymmSrc, ymmAux );
}

template<>
void CPrimitivesJit::initPrimitive <CPrimitivesJit::TPrimitive::RestOfLstm>()
{
	using namespace Xbyak;
	using namespace Xbyak::util;
	// create new instance
	auto& gen = gens[static_cast< size_t >( TPrimitive::RestOfLstm )].gen;

#ifdef _WIN32
	const reg64Vec_t preservedReg64 = { rdi, rsi, r12, r13, r14, r15, rbx };
#else
	const reg64Vec_t preservedReg64 = { r12, r13, r14, r15, rbx };
#endif
	const ymmVec_t preservedYmm = initVecRange<Ymm>( 6, 15 );

	// Insert prologue and calculate pointer to function arguments (in reverse order)
	Address stackArgsPtr = gen.Prologue( preservedReg64, preservedYmm );
	gen.mov( regTablePtr, ( uint64_t )table.data() );

	// *** Define registers ***
	const reg64_t regHiddenSize = Param1;
	const reg64_t regInputStateBackLinkPtr = Param2;
	const reg64_t regOutputStateBackLinkPtr = Param3;
	const reg64_t regOutputMainBackLinkPtr = Param4;
#ifdef _WIN32
	const reg64_t regFullyConnectedResultPtr = rdi; // param5
	const reg64_t regOffset = rsi; // param 6
	gen.mov( regFullyConnectedResultPtr, stackArgsPtr );
	gen.mov( regOffset, gen.ptr[stackArgsPtr.getRegExp() + SizeofReg64]);
	const int WinUnixStackDiff = 2;
<<<<<<< HEAD
#else
	const reg64_t regFullyConnectedResultPtr = Param5;
	const reg64_t regOffset = Param6;
	const int WinUnixStackDiff = 0;
#endif
=======
#else  // !_WIN32
	const reg64_t regInputFullyConnectedResultPtr = Param5;
	const reg64_t regReccurentFullyConnectedResultPtr = Param6;
	const int WinUnixStackDiff = 0;
#endif // !_WIN32
	const reg64_t regOffset = rax;
>>>>>>> fdfe412e
	const reg64_t regObjectsCount = r11;
	gen.mov( regObjectsCount, gen.ptr[stackArgsPtr.getRegExp() + WinUnixStackDiff * SizeofReg64] );
	
	// Current offset of intput in each of gates
	const reg64_t regForgetOffset = r12;
	const reg64_t regInputOffset = r13;
	const reg64_t regMainOffset = r14;
	const reg64_t regResetOffset = r15;
	gen.xor_( regMainOffset, regMainOffset ); // regMainOffset <- 0
	gen.mov( regForgetOffset, regHiddenSize ); // regForgetOffset <- hiddenSize
	gen.mov( regInputOffset, regHiddenSize );
	gen.shl( regInputOffset, 1 ); // regInputOffset <- 2 * hiddenSize
	gen.mov( regResetOffset, regInputOffset );
	gen.add( regResetOffset, regHiddenSize ); // regResetOffset <- 3 * hiddenSize
	// Register for moving offsets to the next row when we reach end of current gate.
	// Stride equals to 4 * hiddenSize but we is at the offset ( hiddenSize - regHiddenSize % 8 ) at the last iteration
	const reg64_t regGoBack = rbx; // = 3 * regHiddenSize + regHiddenSize % 8
	gen.mov( regGoBack, regHiddenSize );
	gen.and_( regGoBack, 0x7 ); // regHiddenSize % 8
	gen.add( regGoBack, regResetOffset ); // + 3 * regHiddenSize

	// Update data pointers with accordind to offset of current thread
	gen.imul( regOffset, regHiddenSize );
	gen.lea( regInputStateBackLinkPtr, gen.ptr[regInputStateBackLinkPtr + regOffset * sizeof( float )] ); // += Offset * HiddenSize
	gen.lea( regOutputStateBackLinkPtr, gen.ptr[regOutputStateBackLinkPtr + regOffset * sizeof( float )] ); // += Offset * HiddenSize
	gen.lea( regOutputMainBackLinkPtr, gen.ptr[regOutputMainBackLinkPtr + regOffset * sizeof( float )] ); // += Offset * HiddenSize
	gen.shl( regOffset, 2 );
	gen.lea( regFullyConnectedResultPtr, gen.ptr[regFullyConnectedResultPtr + regOffset * sizeof( float )] ); // += Offset * 4 *HiddenSize

	// regHiddenSize is read only and is used very rarely, hence we put it onto stack and reuse its register
	gen.push( regHiddenSize );
	const reg64_t regBacklinkOffset = regHiddenSize;
	gen.xor_( regBacklinkOffset, regBacklinkOffset );
	Address addrStackHiddenSize = gen.ptr[rsp];

	const reg64_t regLoopCounter = rax;

	auto insertCode = [&]( unsigned int wholeYmmNumber ) {
		assert( wholeYmmNumber <= 2 );
		// Block #1, number of used ymm 6/12/6 (in/max/out)
		// Process forget and input gates up to sigmoid calculation, process main gate up to sum of fullyconnected results.
		ymmVec_t forget = wholeYmmNumber == 2 ? ymmVec_t{ ymm0, ymm1 } : ymmVec_t{ ymm0 };
		ymmVec_t input = wholeYmmNumber == 2 ? ymmVec_t{ ymm2, ymm3 } : ymmVec_t{ ymm2 };
		ymmVec_t main = wholeYmmNumber == 2 ? ymmVec_t{ ymm4, ymm5 } : ymmVec_t{ ymm4 };
		// Reuse after block#2
		ymmVec_t reset = input;
		ymmVec_t ymmAux = initVecRange<ymm_t>( 6, 15 );
		// Use only in tail and is valid during whole function
		ymm_t ymmMask = ymm1;
		// 1.1 Load data
		if( wholeYmmNumber == 0 ) {
			// load data with mask
			// Multiply by 8 for calculate right offset during mask loading/storing.
			gen.shl( regLoopCounter, 3 );
			gen.vmovups( ymmMask, gen.ptr[regTablePtr + regLoopCounter * sizeof( float ) + getOfft( TTableKey::LoadMask )] );
			gen.shr( regLoopCounter, 3 );
			gen.vmaskmovps( forget[0], ymmMask, gen.ptr[regFullyConnectedResultPtr + regForgetOffset * sizeof( float )] );
			gen.vmaskmovps( input[0], ymmMask, gen.ptr[regFullyConnectedResultPtr + regInputOffset * sizeof( float )] );
			gen.vmaskmovps( main[0], ymmMask, gen.ptr[regFullyConnectedResultPtr + regMainOffset * sizeof( float )] );
		} else {
			gen.vmovups( forget[0], gen.ptr[regFullyConnectedResultPtr + regForgetOffset * sizeof( float )] );
			gen.vmovups( input[0], gen.ptr[regFullyConnectedResultPtr + regInputOffset * sizeof( float )] );
			gen.vmovups( main[0], gen.ptr[regFullyConnectedResultPtr + regMainOffset * sizeof( float )] );
			if( wholeYmmNumber == 2 ) {
				gen.vmovups( forget[1], gen.ptr[regFullyConnectedResultPtr + regForgetOffset * sizeof( float ) + SizeOfYmm] );
				gen.vmovups( input[1], gen.ptr[regFullyConnectedResultPtr + regInputOffset * sizeof( float ) + SizeOfYmm] );
				gen.vmovups( main[1], gen.ptr[regFullyConnectedResultPtr + regMainOffset * sizeof( float ) + SizeOfYmm] );
			}
		}

		// 1.2 Calculate sigmoid (exp+sigmoid)
		// last ymm is One!!!
		gen.vmovups( ymmAux.back(), gen.ptr[regTablePtr + getOfft( TTableKey::One )] );
		insertPrimitive<TPrimitive::Sigmoid>( gen, forget, ymmAux );
		insertPrimitive<TPrimitive::Sigmoid>( gen, input, ymmAux );
		
		// Block #2, number of used ymm 6/16/2 (in/max/out)
		// Finish processing of forget, input and main gates. Store state backlink, calculate second tanh.
		// 2.1 Add input state backlink
		if( wholeYmmNumber == 0 ) {
			// Mask should be valid yet because we use only 12 at the peak in previous block
			gen.vmaskmovps( ymmAux[0], ymmMask, gen.ptr[regInputStateBackLinkPtr + regBacklinkOffset * sizeof( float )] );
			gen.vmulps( forget[0], forget[0], ymmAux[0] );
		} else {
			gen.vmulps( forget[0], forget[0], gen.ptr[regInputStateBackLinkPtr + regBacklinkOffset * sizeof( float )] );
			if( wholeYmmNumber == 2 ) {
				gen.vmulps( forget[1], forget[1], gen.ptr[regInputStateBackLinkPtr + regBacklinkOffset * sizeof( float ) + SizeOfYmm] );
			}
		}

		// 2.2 Calc tanh
		insertPrimitive<TPrimitive::Tanh>( gen, main, ymmAux );

		// 2.3 Multiple input and main and append result to the forget
		gen.vfmadd231ps( forget, main, input );

		// 2.4 Store state backlink
		if( wholeYmmNumber == 0 ) {
			// Mask should be valid yet because we use only 12 at the peak in previous block
			gen.vmaskmovps( gen.ptr[regOutputStateBackLinkPtr + regBacklinkOffset * sizeof( float )], ymmMask, forget[0] );
		} else {
			gen.vmovups( gen.ptr[regOutputStateBackLinkPtr + regBacklinkOffset * sizeof( float )], forget[0] );
			if( wholeYmmNumber == 2 ) {
				gen.vmovups( gen.ptr[regOutputStateBackLinkPtr + regBacklinkOffset * sizeof( float ) + SizeOfYmm], forget[1] );
			}
		}

		// 2.5 Calc tanh
		insertPrimitive<TPrimitive::Tanh>( gen, forget, ymmAux );

		// Block #3, number of used ymm 4/10/2 (in/max/out)
		// Last block, store main backlink
		// 3.1 Load reset gate
		if( wholeYmmNumber == 0 ) {
			// load data with mask
			gen.vmaskmovps( reset[0], ymmMask, gen.ptr[regFullyConnectedResultPtr + regResetOffset * sizeof( float )] );
		} else {
			gen.vmovups( reset[0], gen.ptr[regFullyConnectedResultPtr + regResetOffset * sizeof( float )] );
			if( wholeYmmNumber == 2 ) {
				gen.vmovups( reset[1], gen.ptr[regFullyConnectedResultPtr + regResetOffset * sizeof( float ) + SizeOfYmm] );
			}
		}

		// 3.2 Calc sigmoid
		// last ymm is One!!!
		gen.vmovups( ymmAux.back(), gen.ptr[regTablePtr + getOfft( TTableKey::One )] );
		insertPrimitive<TPrimitive::Sigmoid>( gen, reset, ymmAux );

		// 3.3 Multiple with result of block#2
		gen.vmulps( reset, reset, forget );

		// 3.4 Store result
		if( wholeYmmNumber == 0 ) {
			// Mask should be valid yet because we use only 12 at the peak in previous block
			gen.vmaskmovps( gen.ptr[regOutputMainBackLinkPtr + regBacklinkOffset * sizeof( float )], ymmMask, reset[0] );
		} else {
			gen.vmovups( gen.ptr[regOutputMainBackLinkPtr + regBacklinkOffset * sizeof( float )], reset[0] );
			if( wholeYmmNumber == 2 ) {
				gen.vmovups(gen.ptr[regOutputMainBackLinkPtr + regBacklinkOffset * sizeof( float ) + SizeOfYmm], reset[1] );
			}
		}
	};

	Label labelTailProcessing, labelEndProcessing;
	// *** Main loop ***
	gen.StartDownCountLoop( regObjectsCount, 1 );

	// 1. Init loop
	// regForgetPtr is already up to date
	gen.mov( regLoopCounter, addrStackHiddenSize );

	// 2. Process lstm by 16 floats
	// for( regLoopCounter = hiddenSize; regLoopCounter >= 2 * NumFloatInYmm; regLoopCounter -= 2 * NumFloatInYmm ) {
	gen.StartDownCountLoop( regLoopCounter, 2 * NumFloatInYmm );
	insertCode( 2 );
	gen.add( regForgetOffset, 2 * NumFloatInYmm );
	gen.add( regInputOffset, 2 * NumFloatInYmm );
	gen.add( regMainOffset, 2 * NumFloatInYmm );
	gen.add( regResetOffset, 2 * NumFloatInYmm );
	gen.add( regBacklinkOffset, 2 * NumFloatInYmm );
	gen.StopDownCountLoop();

	// 3. Process lstm by 8 floats
	// if( regLoopCounter >= NumFloatInYmm ) {
	gen.cmp( regLoopCounter, NumFloatInYmm );
	gen.jl( labelTailProcessing, gen.T_NEAR );
	insertCode( 1 );
	gen.add( regForgetOffset, NumFloatInYmm );
	gen.add( regInputOffset, NumFloatInYmm );
	gen.add( regMainOffset, NumFloatInYmm );
	gen.add( regResetOffset, NumFloatInYmm );
	gen.add( regBacklinkOffset, NumFloatInYmm );
	gen.sub( regLoopCounter, NumFloatInYmm );

	// 4. Process tail of lstm (hiddenSize % 8) floats
	gen.L( labelTailProcessing );
	gen.test( regLoopCounter, regLoopCounter );
	gen.jz( labelEndProcessing, gen.T_NEAR );
	insertCode( 0 );
	gen.add( regBacklinkOffset, regLoopCounter );
	gen.L( labelEndProcessing );

	// 5. Update offsets
	gen.add( regForgetOffset, regGoBack );
	gen.add( regInputOffset, regGoBack );
	gen.add( regMainOffset, regGoBack );
	gen.add( regResetOffset, regGoBack );

	// *** Stop Main loop ***
	gen.StopDownCountLoop();

	// Restore stack pointer after pushing regHiddenSize
	gen.add( rsp, SizeofReg64 );
	gen.Epilogue( preservedReg64, preservedYmm );
	gen.ret();
}

template<CPrimitivesJit::TPrimitive P>
void CPrimitivesJit::initActivationFunction( const std::function<void()>& afterPrologue,
	const reg64Vec_t& preservedReg64, const ymmVec_t& preservedYmm,
	const ymmVec_t& ymmSrc, const ymmVec_t& ymmAux )
{
	// !!! We assume that we can use batch processing and last src register in tail
	assert( ymmSrc.size() > 1 );
	assert( !isRegArraysIntersected<ymm_t>( ymmSrc, ymmAux ) );

	using namespace Xbyak::util;
	// create new instance
	auto& gen = gens[static_cast< size_t >( P )].gen;

	const reg64_t regDstPtr = Param1;
	const reg64_t regSrcPtr = Param2;
	const reg64_t regOffset = Param3;
	const reg64_t regCount = Param4;

	auto insertCode = [&]( const ymmVec_t& ymmSrc, const ymmVec_t& ymmAux ) {
				size_t stepCount = ymmSrc.size();
				gen.StartDownCountLoop( regCount, stepCount * NumFloatInYmm );
				for( int i = 0; i < stepCount; i++ ) { gen.vmovups( ymmSrc[i], ptr[regSrcPtr + i * SizeOfYmm] ); }
				insertPrimitive<P>( gen, ymmSrc, ymmAux );
				for( int i = 0; i < stepCount; i++ ) { gen.vmovups( ptr[regDstPtr + i * SizeOfYmm], ymmSrc[i] ); }
				gen.lea( regSrcPtr, gen.ptr[regSrcPtr + stepCount * SizeOfYmm] );
				gen.lea( regDstPtr, gen.ptr[regDstPtr + stepCount * SizeOfYmm] );
				gen.StopDownCountLoop();
	};

	gen.Prologue( preservedReg64, preservedYmm );
	gen.mov( regTablePtr, ( uint64_t )table.data() );

	if( afterPrologue ) {
		afterPrologue();
	}

	// update Src and Dst pointers (add regOffset * sizeof(float))
	gen.lea( regDstPtr, gen.ptr[regDstPtr + regOffset * sizeof( float )] );
	gen.lea( regSrcPtr, gen.ptr[regSrcPtr + regOffset * sizeof( float )] );

	// 1. Unrolled batch processing
	insertCode( ymmSrc, ymmAux );
	// 2. Single processing (step == 1, first register for data ymm5 )
	insertCode( ymmVec_t( 1, ymmSrc.front() ), ymmAux );
	// 3. Process tail of array
	gen.cmp( regCount, 0 );
	gen.jz( "end", gen.T_NEAR );
	ymm_t ymmMask = ymmSrc.back();
	ymm_t ymmLastSrc = ymmSrc.front();
	// Multiply by 8 for calculate right offset
	gen.shl( regCount, 3 );
	gen.vmovups( ymmMask, gen.ptr[regTablePtr + regCount * sizeof( float ) + getOfft( TTableKey::LoadMask )] );
	gen.vmaskmovps( ymmLastSrc, ymmMask, gen.ptr[regSrcPtr] );
	insertPrimitive<P>( gen, ymmVec_t( 1, ymmLastSrc ), ymmAux );
	gen.vmaskmovps( gen.ptr[regDstPtr], ymmMask, ymmLastSrc );
	gen.L( "end" );

	gen.Epilogue( preservedReg64, preservedYmm );
	gen.ret();
}

template<>
void CPrimitivesJit::insertPrimitive<CPrimitivesJit::TPrimitive::Tanh>( CJitCommon& gen, const ymmVec_t& ymmSrc, const ymmVec_t& ymmAux )
{
	assert( ymmSrc.size() == 1 || ymmSrc.size() == 2 );
	assert( ymmAux.size() >= 5 * ymmSrc.size() );

	const int PolynomialNum = 32;
	const int PolynomialDegree = 6;

	ymmVec_t ymmMask = initFromAux( 0, ymmSrc, ymmAux );
	ymmVec_t ymmDst = initFromAux( 1, ymmSrc, ymmAux );
	ymmVec_t& ymmSrcShift = ymmDst, ymmCoeff = ymmDst;
	ymmVec_t ymmPol = initFromAux( 2, ymmSrc, ymmAux );
	ymmVec_t ymmIdx = initFromAux( 3, ymmSrc, ymmAux );
	ymmVec_t ymmSrcOrig = initFromAux( 4, ymmSrc, ymmAux );
	ymmVec_t& ymmSign = ymmSrcOrig;
	

	// We split the entire positive range into 33 intervals
	// a) [0; linear_ubound]: in this interval tanh(x) = x
	// b) [linear_ubound; 0x1.8p-12]: This interval spans part of a
	//    half binade
	// c) [0x1.8p-12; 0x1.0p-11], ..., [0x1.8p2; 0x1.0p3]:
	//    one interval for each half binade, there are 29 of those
	// d) [0x1.0p3; saturation_ubound]:
	//    This interval spans part of a half binade
	// e) [0x1.205966p3; saturation_ubound]: in this interval, tanh(x) = 1
	// For b-d, we need 31 polynomials and will do a table lookup for those.
	// To simplify the logic, we will also put a) in the table.
	auto gather_coefficient = [&]( ymmVec_t& ymmCoeff, int coeff_idx,
		ymmVec_t& vmm_pol_idx ) {
			std::vector<Xbyak::Address> idx_addr( vmm_pol_idx.size(), Xbyak::Address( 0 ) );
			for( int i = 0; i < idx_addr.size(); i++ ) {
				idx_addr[i] = gen.ptr[regTablePtr
					+ getOfft( TTableKey::TanhPolyCoeff, coeff_idx * PolynomialNum )
					+ vmm_pol_idx[i] * sizeof( float )];
			}
			// we set the mask to all ones to gather full
			// register.  needs to be done after each gather since
			// since the gather instructions zeros the mask if
			// successful
			gen.vcmpeq_uqps( ymmMask, ymmMask, ymmMask );
			gen.vgatherdps( ymmCoeff, idx_addr, ymmMask );
	};

	// because tanh(x) = -tanh(-x), we extract sign to make x postive
	// and reapply sign at the end
	gen.vmovups( ymmSrcOrig, ymmSrc );
	gen.vandps( ymmSrc, ymmSrc, getAddr( TTableKey::PositiveMask ) );

	// We compute the indices for the table lookup
	gen.vmovups( ymmIdx, ymmSrc );
	gen.vpsubd( ymmIdx, ymmIdx, getAddr( TTableKey::TanhIdxBias ) );
	gen.vpsrld( ymmIdx, ymmIdx, 22 );
	gen.vandps( ymmIdx, ymmIdx, getAddr( TTableKey::TanhIdxMaskShifted ) );

	// we do the argument reduction
	gen.vmovups( ymmSrcShift, ymmSrc );
	gen.vandps( ymmSrcShift, ymmSrcShift, getAddr( TTableKey::TanhIdxMask ) );
	gen.vsubps( ymmSrc, ymmSrc, ymmSrcShift );

	// we gather and evaluate the polynonials
	gather_coefficient( ymmPol, PolynomialDegree, ymmIdx );
	for( int deg = PolynomialDegree - 1; deg >= 0; --deg ) {
		gather_coefficient( ymmCoeff, deg, ymmIdx );
		gen.vfmadd213ps( ymmPol, ymmSrc, ymmCoeff );
	}

	// we restore src with cleared sign, and keep sign
	gen.vmovups( ymmSrc, ymmSrcOrig );
	gen.vandps( ymmSign, ymmSign, getAddr( TTableKey::SignMask ) );
	gen.vandps( ymmSrc, ymmSrc, getAddr( TTableKey::PositiveMask ) );

	// Now we blend the results
	// [saturation_ubound; +inf[ : we return +/- 1
	gen.vmovups( ymmDst, getAddr( TTableKey::One ) );
	// [linear_ubound; saturation_lbound] : we return +/- P(x)
	gen.vmovups( ymmMask, getAddr( TTableKey::TanhSaturationLBound ) );
	gen.vcmpnltps( ymmMask, ymmMask, ymmSrc );
	gen.vblendvps( ymmDst, ymmDst, ymmPol, ymmMask );
	// [0; linear_ubound]  : we return x
	gen.vmovups( ymmMask, getAddr( TTableKey::TanhLineralUBound ) );
	gen.vcmpnltps( ymmMask, ymmMask, ymmSrc );
	gen.vblendvps( ymmDst, ymmDst, ymmSrc, ymmMask );

	// We reapply the sign and return
	gen.vxorps( ymmDst, ymmDst, ymmSign );
	gen.vmovups( ymmSrc, ymmDst );
}

template<>
void CPrimitivesJit::insertPrimitive<CPrimitivesJit::TPrimitive::Exp>( CJitCommon& gen, const ymmVec_t& ymmSrc, const ymmVec_t& ymmAux )
{
	assert( ymmAux.size() >= 3 * ymmSrc.size() );
	// exp(x) =
	// = exp(n * ln(2) + r) // divide x by ln(2) and get quot and rem
	// = 2^n * exp(r) // simplify the exp(n*ln(2)) expression

	ymmVec_t ymmMask = initFromAux( 0, ymmSrc, ymmAux );
	ymmVec_t ymmAux1 = initFromAux( 1, ymmSrc, ymmAux );
	ymmVec_t ymmAux2 = initFromAux( 2, ymmSrc, ymmAux );

	// get mask of values lower than log(FLT_MIN) to zero them in the output
	gen.vcmpltps( ymmMask, ymmSrc, getAddr( TTableKey::ExpFltMin ) );

	gen.vminps( ymmSrc, ymmSrc, getAddr( TTableKey::ExpFltMax ) );
	gen.vmaxps( ymmSrc, ymmSrc, getAddr( TTableKey::ExpFltMin ) );
	gen.vmovups( ymmAux1, ymmSrc );

	// calculate exp(x)
	// fx = x * log2ef + 0.5
	gen.vmulps( ymmSrc, ymmSrc, getAddr( TTableKey::ExpLog2ef ) );
	gen.vaddps( ymmSrc, ymmSrc, getAddr( TTableKey::Half ) );

	// tmp = floorf(fx)
	gen.vroundps( ymmAux2, ymmSrc, 1u );

	// keep ymmSrc = fx for further computations
	gen.vmovups( ymmSrc, ymmAux2 );

	// x = x - fx * ln2
	gen.vfnmadd231ps( ymmAux1, ymmAux2, getAddr( TTableKey::Ln2f ) );

	// We do not count 2^n here, because n can reach 128 and 2^128 is not
	// representable by fp32, so to get around this problem, instead of computing
	// 2^n * exp(r) will be counted 2*2^(n-1)*exp(r), because 2^127
	// and 2 are numbers representable in fp32.

	// compute 2^(n-1)
	gen.vsubps( ymmSrc, ymmSrc, getAddr( TTableKey::One ) );
	gen.vcvtps2dq( ymmAux2, ymmSrc );
	gen.vpaddd( ymmAux2, ymmAux2, getAddr( TTableKey::ExpBias ) );
	gen.vpslld( ymmAux2, ymmAux2, MantissaNumBits );
	// use ymmSrc as tmp vmm_zero when applying mask
	gen.vxorps( ymmSrc, ymmSrc, ymmSrc );
	// set zeroes at those points which were < log(FLT_MIN)
	gen.vblendvps( ymmAux2, ymmAux2, ymmSrc, ymmMask );

	// compute polynomial
	gen.vmovups( ymmSrc, getAddr( TTableKey::ExpPolyCoeff, 4 * NumFloatInYmm ) );
	gen.vfmadd213ps( ymmSrc, ymmAux1, getAddr( TTableKey::ExpPolyCoeff, 3 * NumFloatInYmm ) );
	gen.vfmadd213ps( ymmSrc, ymmAux1, getAddr( TTableKey::ExpPolyCoeff, 2 * NumFloatInYmm ) );
	gen.vfmadd213ps( ymmSrc, ymmAux1, getAddr( TTableKey::ExpPolyCoeff, 1 * NumFloatInYmm ) );
	gen.vfmadd213ps( ymmSrc, ymmAux1, getAddr( TTableKey::ExpPolyCoeff, 0 * NumFloatInYmm ) );
	gen.vfmadd213ps( ymmSrc, ymmAux1, getAddr( TTableKey::One ) );
	// y = y * 2^n
	gen.vmulps( ymmSrc, ymmSrc, ymmAux2 );
	gen.vmulps( ymmSrc, ymmSrc, getAddr( TTableKey::Two ) );
}

template<>
void CPrimitivesJit::insertPrimitive<CPrimitivesJit::TPrimitive::Sigmoid>( CJitCommon& gen, const ymmVec_t& ymmSrc, const ymmVec_t& ymmAux )
{
	assert( ( ymmAux.size() >= ymmSrc.size() + 1 ) && !isRegArraysIntersected<ymm_t>( ymmAux, ymmSrc ) );
	ymmVec_t ymmTemp = initFromAux( 0, ymmSrc, ymmAux );

	// Last aux - is one
	const ymm_t& one = ymmAux.back();
	// Calculate Exp first
	insertPrimitive<TPrimitive::Exp>( gen, ymmSrc, ymmAux );
	gen.vaddps( ymmTemp, ymmSrc, one );
	gen.vdivps( ymmSrc, ymmSrc, ymmTemp );
}

template<CPrimitivesJit::TPrimitive P, class PrimitiveFuncType, class... Args>
inline void CPrimitivesJit::callPrimitive( size_t dataSize, Args... args )
{
	// args - usually are different kind of pointers
	using namespace Xbyak::util;

	CGenerator& genInst = gens[static_cast< size_t >( P )];
	PrimitiveFuncType func;

	genInst.lock.lock();
	if( genInst.gen.getSize() == 0 ) {
		initPrimitive<P>();
	}
	genInst.lock.unlock();
	func = genInst.gen.getCode<PrimitiveFuncType>();
	func( args..., 0, dataSize );
}

template<class RegType, class ArrayType0, class ArrayType1>
bool CPrimitivesJit::isRegArraysIntersected( const ArrayType0& arr0, const ArrayType1& arr1 )
{
	// ymm_t and GPR has up to 16 registers
	const int MaxRegNum = 16;
	int isAlreadyExists[MaxRegNum] = { 0, };
	for_each( arr0.cbegin(), arr0.cend(), [&]( const RegType& reg ) { isAlreadyExists[reg.getIdx()]++; } );
	for_each( arr1.cbegin(), arr1.cend(), [&]( const RegType& reg ) { isAlreadyExists[reg.getIdx()]++; } );
	int* it = isAlreadyExists;
	for( int* it = isAlreadyExists; it < &isAlreadyExists[MaxRegNum]; it++ ) {
		if( *it > 1 ) {
			// There is an intersection
			return true;
		}
	}
	return false;
}

} // namespace NeoML<|MERGE_RESOLUTION|>--- conflicted
+++ resolved
@@ -49,31 +49,13 @@
 	callPrimitive<TPrimitive::Exp, ActivationFunc>( dataSize, dst, src );
 }
 
-<<<<<<< HEAD
 void CPrimitivesJit::RestOfLstm( CMathEngineLstmDesc* desc, int sequenceCount, float* fullyConnectedResult,
-	const float* inputStateBackLink, float* outputStateBackLink, float* outputMainBackLink, bool isMultithread )
+	const float* inputStateBackLink, float* outputStateBackLink, float* outputMainBackLink )
 {
 	CMathEngineLstmDesc& lstmDesc = *desc;
 
-	callPrimitive<TPrimitive::RestOfLstm, RestOfLstmFunc>( sequenceCount, isMultithread,
-		lstmDesc.HiddenSize, inputStateBackLink, outputStateBackLink, outputMainBackLink,
-		fullyConnectedResult );
-=======
-void CPrimitivesJit::RestOfLstm( CMathEngineLstmDesc* desc, const CConstFloatHandle& inputStateBackLink,
-	const CFloatHandle& outputStateBackLink, const CFloatHandle& outputMainBackLink )
-{
-	CMathEngineLstmDesc& lstmDesc = *desc;
-
-	const float* inputStateBackLinkPtr = GetRaw( inputStateBackLink );
-	float* outputStateBackLinkPtr = GetRaw( outputStateBackLink );
-	float* outputMainBackLinkPtr = GetRaw( outputMainBackLink );
-	float* inputFullyConnectedResultPtr = GetRaw( lstmDesc.inputFullyConnectedResult );
-	float* reccurentFullyConnectedResultPtr = GetRaw( lstmDesc.reccurentFullyConnectedResult );
-
-	callPrimitive<TPrimitive::RestOfLstm, RestOfLstmFunc>( lstmDesc.objectCount,
-		lstmDesc.hiddenSize, inputStateBackLinkPtr, outputStateBackLinkPtr, outputMainBackLinkPtr,
-		inputFullyConnectedResultPtr, reccurentFullyConnectedResultPtr );
->>>>>>> fdfe412e
+	callPrimitive<TPrimitive::RestOfLstm, RestOfLstmFunc>( sequenceCount, lstmDesc.HiddenSize, inputStateBackLink,
+		outputStateBackLink, outputMainBackLink, fullyConnectedResult );
 }
 
 void CPrimitivesJit::initTable()
@@ -276,20 +258,11 @@
 	gen.mov( regFullyConnectedResultPtr, stackArgsPtr );
 	gen.mov( regOffset, gen.ptr[stackArgsPtr.getRegExp() + SizeofReg64]);
 	const int WinUnixStackDiff = 2;
-<<<<<<< HEAD
-#else
+#else  // !_WIN32
 	const reg64_t regFullyConnectedResultPtr = Param5;
 	const reg64_t regOffset = Param6;
 	const int WinUnixStackDiff = 0;
-#endif
-=======
-#else  // !_WIN32
-	const reg64_t regInputFullyConnectedResultPtr = Param5;
-	const reg64_t regReccurentFullyConnectedResultPtr = Param6;
-	const int WinUnixStackDiff = 0;
 #endif // !_WIN32
-	const reg64_t regOffset = rax;
->>>>>>> fdfe412e
 	const reg64_t regObjectsCount = r11;
 	gen.mov( regObjectsCount, gen.ptr[stackArgsPtr.getRegExp() + WinUnixStackDiff * SizeofReg64] );
 	
