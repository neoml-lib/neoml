/* Copyright © 2017-2020 ABBYY Production LLC

Licensed under the Apache License, Version 2.0 (the "License");
you may not use this file except in compliance with the License.
You may obtain a copy of the License at

	http://www.apache.org/licenses/LICENSE-2.0

Unless required by applicable law or agreed to in writing, software
distributed under the License is distributed on an "AS IS" BASIS,
WITHOUT WARRANTIES OR CONDITIONS OF ANY KIND, either express or implied.
See the License for the specific language governing permissions and
limitations under the License.
--------------------------------------------------------------------------------------------------------------*/

#pragma once

#include <NeoMathEngine/NeoMathEngineDefs.h>

#ifdef NEOML_USE_SSE
#if FINE_PLATFORM( FINE_WINDOWS )
#include <intrin.h>
#elif FINE_PLATFORM(FINE_LINUX) || FINE_PLATFORM(FINE_DARWIN) || FINE_PLATFORM(FINE_ANDROID) || FINE_PLATFORM(FINE_IOS)
#include <x86intrin.h>
#else
#error "Platform isn't supported!"
#endif
#include <xmmintrin.h>
#include <emmintrin.h>
#include <tmmintrin.h>
#include <cmath>
#include <cfloat>

#include <NeoMathEngine/CrtAllocatedObject.h>

namespace NeoML {

// define for logarithms FLT_MIN/MAX. define is used to avoid problems with CUDA
#define FLT_MIN_LOG -87.336544f
#define FLT_MAX_LOG 88.f

// Split the vector length into registers of 4 elements each + the remainder
inline int GetCount4(int& size)
{
	int ret = size / 4;
	size %= 4;
	return ret;
}

// Exponent with limitations to avoid NaN
inline float ExponentFunc(float f)
{
	if(f < FLT_MIN_LOG) {
		return 0;
	} else if(f > FLT_MAX_LOG) {
		return FLT_MAX;
	} else {
		return expf(f);
	}
}

// Loading and unloading SSE registers
inline __m128 LoadSse4(const float* data)
{
	return _mm_loadu_ps(data);
}

inline __m128 LoadSse(const float* data, int count, float defVal = 0)
{
	switch(count) {
		default:
		case 0:
			return _mm_setzero_ps();
		case 1:
			return _mm_set_ps(defVal, defVal, defVal, data[0]);
		case 2:
			return _mm_set_ps(defVal, defVal, data[1], data[0]);
		case 3:
			return _mm_set_ps(defVal, data[2], data[1], data[0]);
	}
}

inline __m128 LoadSseFromVector(const float* data, int count, float defVal = 0)
{
	if(count >= 4) {
		return LoadSse4(data);
	} else {
		return LoadSse(data, count, defVal);
	}
}

inline __m128i LoadIntSse4(const int* data)
{
	return _mm_loadu_si128((const __m128i*)data);
}

inline __m128i LoadIntSse(const int* data, int count, int defVal = 0)
{
	switch(count) {
		default:
		case 0:
			return _mm_setzero_si128();
		case 1:
			return _mm_set_epi32(defVal, defVal, defVal, data[0]);
		case 2:
			return _mm_set_epi32(defVal, defVal, data[1], data[0]);
		case 3:
			return _mm_set_epi32(defVal, data[2], data[1], data[0]);
	}
}

inline void StoreSse4(const __m128&val, float* data)
{
	_mm_storeu_ps(data, val);
}

inline void StoreSse(__m128 val, float* data, int count)
{
	switch(count) {
	default:
	case 0:
		break;
	case 1:
		*data = _mm_cvtss_f32(val);
		break;
	case 2:
		*data++ = _mm_cvtss_f32(val);
		val = _mm_shuffle_ps(val, val, _MM_SHUFFLE(0, 3, 2, 1));
		*data = _mm_cvtss_f32(val);
		break;
	case 3:
		*data++ = _mm_cvtss_f32(val);
		val = _mm_shuffle_ps(val, val, _MM_SHUFFLE(0, 3, 2, 1));
		*data++ = _mm_cvtss_f32(val);
		val = _mm_shuffle_ps(val, val, _MM_SHUFFLE(0, 3, 2, 1));
		*data = _mm_cvtss_f32(val);
		break;
	}
}

inline void StoreIntSse4(const __m128i& val, int* data)
{
	_mm_storeu_si128((__m128i*)data, val);
}

inline void StoreIntSse(__m128i val, int* data, int count)
{
	switch(count) {
		default:
		case 0:
			break;
		case 1:
			*data = _mm_cvtsi128_si32(val);
			break;
		case 2:
			*data++ = _mm_cvtsi128_si32(val);
			val = _mm_shuffle_epi32(val, _MM_SHUFFLE(0, 3, 2, 1));
			*data = _mm_cvtsi128_si32(val);
			break;
		case 3:
			*data++ = _mm_cvtsi128_si32(val);
			val = _mm_shuffle_epi32(val, _MM_SHUFFLE(0, 3, 2, 1));
			*data++ = _mm_cvtsi128_si32(val);
			val = _mm_shuffle_epi32(val, _MM_SHUFFLE(0, 3, 2, 1));
			*data = _mm_cvtsi128_si32(val);
			break;
	}
}

inline __m128 GetPhaseMask4(int phase)
{
	switch(phase) {
		default:
		case 0:
			return _mm_castsi128_ps(_mm_set_epi32(0, 0, 0, -1));
		case 1:
			return _mm_castsi128_ps(_mm_set_epi32(0, 0, -1, 0));
		case 2:
			return _mm_castsi128_ps(_mm_set_epi32(0, -1, 0, 0));
		case 3:
			return _mm_castsi128_ps(_mm_set_epi32(-1, 0, 0, 0));
	}
}

// Sets all register fields to a value from another register
inline __m128 GetPhaseValue4(const __m128& value, int phase)
{
	switch(phase) {
		default:
		case 0:
			return _mm_shuffle_ps(value, value, _MM_SHUFFLE(0, 0, 0, 0));
		case 1:
			return _mm_shuffle_ps(value, value, _MM_SHUFFLE(1, 1, 1, 1));
		case 2:
			return _mm_shuffle_ps(value, value, _MM_SHUFFLE(2, 2, 2, 2));
		case 3:
			return _mm_shuffle_ps(value, value, _MM_SHUFFLE(3, 3, 3, 3));
	}
}

// Adds up all register fields, writes the result into all fields
inline __m128 HorizontalAddSse(const __m128& value)
{
	__m128 res = _mm_shuffle_ps(value, value, _MM_SHUFFLE(1, 0, 3, 2));
	res = _mm_add_ps(res, value);
	__m128 val = _mm_shuffle_ps(res, res, _MM_SHUFFLE(2, 3, 0, 1));
	res = _mm_add_ps(res, val);
	return res;
}

// Finds the maximum over the register fields, writes the result into all fields
inline __m128 HorizontalMaxSse(const __m128& value)
{
	__m128 res = _mm_shuffle_ps(value, value, _MM_SHUFFLE(1, 0, 3, 2));
	res = _mm_max_ps(res, value);
	__m128 val = _mm_shuffle_ps(res, res, _MM_SHUFFLE(2, 3, 0, 1));
	res = _mm_max_ps(res, val);
	return res;
}

// The auxiliary class for a matrix block
class alignas(16) CMatrixBlock4x4 : public CCrtAllocatedObject {
public:
	__m128 Rows[4];

	void Load4x4(const float* data, int rowSize)
	{
		Rows[0] = LoadSse4(data);
		data += rowSize;
		Rows[1] = LoadSse4(data);
		data += rowSize;
		Rows[2] = LoadSse4(data);
		data += rowSize;
		Rows[3] = LoadSse4(data);
	}

	void Load4xX(const float* data, int width, int rowSize)
	{
		Rows[0] = LoadSse(data, width);
		data += rowSize;
		Rows[1] = LoadSse(data, width);
		data += rowSize;
		Rows[2] = LoadSse(data, width);
		data += rowSize;
		Rows[3] = LoadSse(data, width);
	}

	void LoadYx4(const float* data, int height, int rowSize)
	{
		for(int j = 0; j < height; ++j) {
			Rows[j] = LoadSse4(data);
			data += rowSize;
		}
		for(int j = height; j < 4; ++j) {
			Rows[j] = _mm_setzero_ps();
		}
	}

	void LoadYxX(const float* data, int height, int width, int rowSize)
	{
		for(int j = 0; j < height; ++j) {
			Rows[j] = LoadSse(data, width);
			data += rowSize;
		}
		for(int j = height; j < 4; ++j) {
			Rows[j] = _mm_setzero_ps();
		}
	}

	void Store4x4(float* data, int rowSize) const
	{
		StoreSse4(Rows[0], data);
		data += rowSize;
		StoreSse4(Rows[1], data);
		data += rowSize;
		StoreSse4(Rows[2], data);
		data += rowSize;
		StoreSse4(Rows[3], data);
	}

	void Store4xX(float* data, int width, int rowSize) const
	{
		StoreSse(Rows[0], data, width);
		data += rowSize;
		StoreSse(Rows[1], data, width);
		data += rowSize;
		StoreSse(Rows[2], data, width);
		data += rowSize;
		StoreSse(Rows[3], data, width);
	}

	void StoreYx4(float* data, int height, int rowSize) const
	{
		for(int j = 0; j < height; ++j) {
			StoreSse4(Rows[j], data);
			data += rowSize;
		}
	}

	void StoreYxX(float* data, int height, int width, int rowSize) const
	{
		for(int j = 0; j < height; ++j) {
			StoreSse(Rows[j], data, width);
			data += rowSize;
		}
	}

	void Transpose()
	{
		_MM_TRANSPOSE4_PS(Rows[0], Rows[1], Rows[2], Rows[3]);
	}
};

//------------------------------------------------------------------------------------------------------------

inline void checkSse(int size, int& sseSize, int& nonSseSize)
{
	sseSize = size / 4;
	nonSseSize = size % 4;
}

inline void checkSse2(int size, int& sseSize, int& nonSseSize)
{
	return checkSse(size, sseSize, nonSseSize);
}

inline void dataCopy(float* dst, const float* src, int vectorSize)
{
	static_assert( sizeof(float) == sizeof(unsigned int), "Size of float isn't equal to size of unsigned int." );
	if( vectorSize <= 4 ) {
		switch( vectorSize ) {
			case 4:
				_mm_storeu_ps( dst, _mm_loadu_ps( src ) );
				return;
			case 3:
				dst[2] = src[2];
			case 2:
				dst[1] = src[1];
			case 1:
				dst[0] = src[0];
		}
		return;
	}

	int sseSize;
	int nonSseSize;
	checkSse(vectorSize, sseSize, nonSseSize);

	while( sseSize >= 4 ) {
		_mm_storeu_ps(dst, _mm_loadu_ps(src));
		dst += 4;
		src += 4;
		_mm_storeu_ps(dst, _mm_loadu_ps(src));
		dst += 4;
		src += 4;
		_mm_storeu_ps(dst, _mm_loadu_ps(src));
		dst += 4;
		src += 4;
		_mm_storeu_ps(dst, _mm_loadu_ps(src));
		dst += 4;
		src += 4;

		sseSize -= 4;
	}

	for(int i = 0; i < sseSize; ++i) {
		_mm_storeu_ps(dst, _mm_loadu_ps(src));
		dst += 4;
		src += 4;
	}

	switch( nonSseSize ) {
		case 3:
			dst[2] = src[2];
<<<<<<< HEAD
		case 2:
			dst[1] = src[1];
=======
			// fall through
		case 2:
			dst[1] = src[1];
			// fall through
>>>>>>> 4eab669e
		case 1:
			dst[0] = src[0];
	}
}

inline void dataCopy(int* dst, const int* src, int vectorSize)
{
	if( vectorSize <= 4 ) {
		switch( vectorSize ) {
			case 4:
				_mm_storeu_si128( ( __m128i* )dst, _mm_loadu_si128( ( __m128i* )src ) );
				return;
			case 3:
				dst[2] = src[2];
			case 2:
				dst[1] = src[1];
			case 1:
				dst[0] = src[0];
		}
		return;
	}
	int sseSize;
	int nonSseSize;
	checkSse2(vectorSize, sseSize, nonSseSize);

	while( sseSize >= 4 ) {
		_mm_storeu_si128((__m128i*)dst, _mm_loadu_si128((__m128i*)src));
		dst += 4;
		src += 4;
		_mm_storeu_si128((__m128i*)dst, _mm_loadu_si128((__m128i*)src));
		dst += 4;
		src += 4;
		_mm_storeu_si128((__m128i*)dst, _mm_loadu_si128((__m128i*)src));
		dst += 4;
		src += 4;
		_mm_storeu_si128((__m128i*)dst, _mm_loadu_si128((__m128i*)src));
		dst += 4;
		src += 4;

		sseSize -= 4;
	}

	for(int i = 0; i < sseSize; ++i) {
		_mm_storeu_si128((__m128i*)dst, _mm_loadu_si128((const __m128i*)src));
		dst += 4;
		src += 4;
	}

	switch( nonSseSize ) {
		case 3:
			dst[2] = src[2];
<<<<<<< HEAD
		case 2:
			dst[1] = src[1];
=======
			// fall through
		case 2:
			dst[1] = src[1];
			// fall through
>>>>>>> 4eab669e
		case 1:
			dst[0] = src[0];
	}
}

inline float euclidianNoSSE( const float* x, const float* y, const int size )
{
	float result = 0.f;
	for( int i = 0; i < size; ++i ) {
		const float num = x[i] - y[i];
		result += num * num;
	}
	return result;
}

inline float euclidianSSE( const float* x, const float* y, const int size )
{
	float result = 0;

	int sseSize = size / 4;
	int nonSseSize = size % 4;

	__m128 euclidean = _mm_setzero_ps();
	for( int i = 0; i < sseSize; i++ ) {
		const __m128 sseX = _mm_loadu_ps( x );
		const __m128 sseY = _mm_loadu_ps( y );
		const __m128 diff = _mm_sub_ps( sseX, sseY );
		const __m128 diffSquared = _mm_mul_ps( diff, diff );
		euclidean = _mm_add_ps( euclidean, diffSquared );
		x += 4;
		y += 4;
	}
	// Merge the results
	const __m128 shuffle1 = _mm_shuffle_ps( euclidean, euclidean, _MM_SHUFFLE( 1, 0, 3, 2 ) );
	const __m128 part1 = _mm_add_ps( euclidean, shuffle1 );
	const __m128 shuffle2 = _mm_shuffle_ps( part1, part1, _MM_SHUFFLE( 2, 3, 0, 1 ) );
	const __m128 part2 = _mm_add_ps( part1, shuffle2 );

	_mm_store_ss( &result, part2 );

	if( nonSseSize > 0 ) {
		result += euclidianNoSSE( x, y, nonSseSize );
	}
	return result;
}

} // namespace NeoML

#endif // NEOML_USE_SSE<|MERGE_RESOLUTION|>--- conflicted
+++ resolved
@@ -327,20 +327,6 @@
 inline void dataCopy(float* dst, const float* src, int vectorSize)
 {
 	static_assert( sizeof(float) == sizeof(unsigned int), "Size of float isn't equal to size of unsigned int." );
-	if( vectorSize <= 4 ) {
-		switch( vectorSize ) {
-			case 4:
-				_mm_storeu_ps( dst, _mm_loadu_ps( src ) );
-				return;
-			case 3:
-				dst[2] = src[2];
-			case 2:
-				dst[1] = src[1];
-			case 1:
-				dst[0] = src[0];
-		}
-		return;
-	}
 
 	int sseSize;
 	int nonSseSize;
@@ -372,15 +358,10 @@
 	switch( nonSseSize ) {
 		case 3:
 			dst[2] = src[2];
-<<<<<<< HEAD
-		case 2:
-			dst[1] = src[1];
-=======
 			// fall through
 		case 2:
 			dst[1] = src[1];
 			// fall through
->>>>>>> 4eab669e
 		case 1:
 			dst[0] = src[0];
 	}
@@ -388,20 +369,6 @@
 
 inline void dataCopy(int* dst, const int* src, int vectorSize)
 {
-	if( vectorSize <= 4 ) {
-		switch( vectorSize ) {
-			case 4:
-				_mm_storeu_si128( ( __m128i* )dst, _mm_loadu_si128( ( __m128i* )src ) );
-				return;
-			case 3:
-				dst[2] = src[2];
-			case 2:
-				dst[1] = src[1];
-			case 1:
-				dst[0] = src[0];
-		}
-		return;
-	}
 	int sseSize;
 	int nonSseSize;
 	checkSse2(vectorSize, sseSize, nonSseSize);
@@ -432,15 +399,10 @@
 	switch( nonSseSize ) {
 		case 3:
 			dst[2] = src[2];
-<<<<<<< HEAD
-		case 2:
-			dst[1] = src[1];
-=======
 			// fall through
 		case 2:
 			dst[1] = src[1];
 			// fall through
->>>>>>> 4eab669e
 		case 1:
 			dst[0] = src[0];
 	}
