/* Copyright © 2017-2023 ABBYY

Licensed under the Apache License, Version 2.0 (the "License");
you may not use this file except in compliance with the License.
You may obtain a copy of the License at

	http://www.apache.org/licenses/LICENSE-2.0

Unless required by applicable law or agreed to in writing, software
distributed under the License is distributed on an "AS IS" BASIS,
WITHOUT WARRANTIES OR CONDITIONS OF ANY KIND, either express or implied.
See the License for the specific language governing permissions and
limitations under the License.
--------------------------------------------------------------------------------------------------------------*/

#pragma once

#include <NeoMathEngine/NeoMathEngine.h>

namespace NeoML {

typedef void ( *SgemmFunc )( bool transA, bool transB,
	IMathEngine *engine,
	const float* aPtr, size_t aRowSize,
	const float* bPtr, size_t bRowSize,
	float* cPtr, size_t cRowSize,
	size_t m, size_t n, size_t k );

struct CMathEngineLstmDesc;

class ISimdMathEngine : public CCrtAllocatedObject {
public:
	virtual ~ISimdMathEngine() = default;

	// Convolution
	// The descriptor should be destroyed using the standard delete operator after use.
	virtual CConvolutionDesc* InitBlobConvolution( const CBlobDesc& source, int paddingHeight, int paddingWidth,
		int strideHeight, int strideWidth, int dilationHeight, int dilationWidth, const CBlobDesc& filter,
        const CBlobDesc& result ) const = 0;

	virtual void BlobConvolution( const CConvolutionDesc& convDesc, const float* source,
		const float* filter, const float* freeTerm, float* result ) const = 0;
	virtual void BlobConvolutionRowwise( const CConvolutionDesc& convDesc, const float* source,
		int sourceRowIndex, const float* filter, const float* freeTerm, float* result,
		int resultRowIndex, int resultRowCount ) const = 0;

	virtual SgemmFunc GetSgemmFunction() const = 0;

<<<<<<< HEAD
	virtual void Tanh( float* dst, const float* src, size_t dataSize, bool isMultithread = true ) = 0;
	virtual void Sigmoid( float* dst, const float* src, size_t dataSize, bool isMultithread = true ) = 0;
	virtual void Exp( float* dst, const float* src, size_t dataSize, bool isMultithread = true ) = 0;
	virtual void RunOnceRestOfLstm( CMathEngineLstmDesc* desc, int sequenceCount, float* fullyConnectedResult,
		const float* inputStateBackLink, float* outputStateBackLink, float* outputMainBackLink,
		bool isMultithread = true ) = 0;
=======
	virtual void Tanh( float* dst, const float* src, size_t dataSize ) = 0;
	virtual void Sigmoid( float* dst, const float* src, size_t dataSize ) = 0;
	virtual void Exp( float* dst, const float* src, size_t dataSize ) = 0;
	virtual void RunOnceRestOfLstm( CMathEngineLstmDesc* desc, const CConstFloatHandle& inputStateBackLink,
		const CFloatHandle& outputStateBackLink, const CFloatHandle& outputMainBackLink ) = 0;
>>>>>>> fdfe412e
};

}<|MERGE_RESOLUTION|>--- conflicted
+++ resolved
@@ -46,20 +46,11 @@
 
 	virtual SgemmFunc GetSgemmFunction() const = 0;
 
-<<<<<<< HEAD
-	virtual void Tanh( float* dst, const float* src, size_t dataSize, bool isMultithread = true ) = 0;
-	virtual void Sigmoid( float* dst, const float* src, size_t dataSize, bool isMultithread = true ) = 0;
-	virtual void Exp( float* dst, const float* src, size_t dataSize, bool isMultithread = true ) = 0;
-	virtual void RunOnceRestOfLstm( CMathEngineLstmDesc* desc, int sequenceCount, float* fullyConnectedResult,
-		const float* inputStateBackLink, float* outputStateBackLink, float* outputMainBackLink,
-		bool isMultithread = true ) = 0;
-=======
 	virtual void Tanh( float* dst, const float* src, size_t dataSize ) = 0;
 	virtual void Sigmoid( float* dst, const float* src, size_t dataSize ) = 0;
 	virtual void Exp( float* dst, const float* src, size_t dataSize ) = 0;
-	virtual void RunOnceRestOfLstm( CMathEngineLstmDesc* desc, const CConstFloatHandle& inputStateBackLink,
-		const CFloatHandle& outputStateBackLink, const CFloatHandle& outputMainBackLink ) = 0;
->>>>>>> fdfe412e
+	virtual void RunOnceRestOfLstm( CMathEngineLstmDesc* desc, int sequenceCount, float* fullyConnectedResult,
+		const float* inputStateBackLink, float* outputStateBackLink, float* outputMainBackLink ) = 0;
 };
 
 }