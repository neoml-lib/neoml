--- conflicted
+++ resolved
@@ -24,16 +24,10 @@
 	CGraphInput( const onnx::ValueInfoProto& input );
 
 	// CNode methods' realizations.
-<<<<<<< HEAD
-	virtual void CalcOutputShape() override;
-	virtual void CalcOutputData() override;
-	virtual void MarkTensorDims() override {}
-	virtual void AddLayers( CDnn& dnn ) override;
-=======
-	void OnnxReshape() override;
+	void CalcOutputShape() override;
+	void CalcOutputData() override;
 	void MarkTensorDims() override {}
 	void AddLayers( CDnn& dnn ) override;
->>>>>>> 6e32f104
 
 	const CString& Name() const { return name; }
 
