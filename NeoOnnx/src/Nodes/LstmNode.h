/* Copyright © 2017-2020 ABBYY Production LLC

Licensed under the Apache License, Version 2.0 (the "License");
you may not use this file except in compliance with the License.
You may obtain a copy of the License at

http://www.apache.org/licenses/LICENSE-2.0

Unless required by applicable law or agreed to in writing, software
distributed under the License is distributed on an "AS IS" BASIS,
WITHOUT WARRANTIES OR CONDITIONS OF ANY KIND, either express or implied.
See the License for the specific language governing permissions and
limitations under the License.
--------------------------------------------------------------------------------------------------------------*/

#pragma once

#include "../Node.h"

// Forward declaration(s).
namespace onnx {
class NodeProto;
} // namespace onnx

namespace NeoOnnx {

class CLstmNode : public CNode {
public:
	explicit CLstmNode( const onnx::NodeProto& lstm );

	// CNode methods' realizations.
<<<<<<< HEAD
	virtual void CalcOutputShape() override;
	virtual void CalcOutputData() override;
	virtual void MarkTensorDims() override;
	virtual void AddLayers( CDnn& dnn ) override;
=======
	void OnnxReshape() override;
	void MarkTensorDims() override;
	void AddLayers( CDnn& dnn ) override;
>>>>>>> 6e32f104

private:
	const CString direction; // LSTM's direction ("forward", "backward" or "bidirectional").
	const int hiddenSize; // Size of hidden state vector.

	CPtr<CDnnBlob> reorderGates( CPtr<CDnnBlob> weights, TBlobDim dim );
};

} // namespace NeoOnnx<|MERGE_RESOLUTION|>--- conflicted
+++ resolved
@@ -29,16 +29,10 @@
 	explicit CLstmNode( const onnx::NodeProto& lstm );
 
 	// CNode methods' realizations.
-<<<<<<< HEAD
-	virtual void CalcOutputShape() override;
-	virtual void CalcOutputData() override;
-	virtual void MarkTensorDims() override;
-	virtual void AddLayers( CDnn& dnn ) override;
-=======
-	void OnnxReshape() override;
+	void CalcOutputShape() override;
+	void CalcOutputData() override;
 	void MarkTensorDims() override;
 	void AddLayers( CDnn& dnn ) override;
->>>>>>> 6e32f104
 
 private:
 	const CString direction; // LSTM's direction ("forward", "backward" or "bidirectional").
