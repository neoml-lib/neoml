/* Copyright © 2017-2020 ABBYY Production LLC

Licensed under the Apache License, Version 2.0 (the "License");
you may not use this file except in compliance with the License.
You may obtain a copy of the License at

http://www.apache.org/licenses/LICENSE-2.0

Unless required by applicable law or agreed to in writing, software
distributed under the License is distributed on an "AS IS" BASIS,
WITHOUT WARRANTIES OR CONDITIONS OF ANY KIND, either express or implied.
See the License for the specific language governing permissions and
limitations under the License.
--------------------------------------------------------------------------------------------------------------*/

#include "../common.h"
#pragma hdrstop

#include <algorithm>

#include "SliceOperator.h"
#include "NeoOnnxCheck.h"
#include "TensorUtils.h"

#include "onnx.pb.h"

#include <NeoML/Dnn/Layers/Onnx/OnnxSliceLayer.h>

namespace NeoOnnx {

CSliceOperator::CSliceOperator( const onnx::NodeProto& slice, int opsetVersion ) :
	CLayerOperator( slice, opsetVersion )
{
	// v1 - original
	// v10 - attributes are replaced with additional inputs + 'step' support
	// v11 - backward slicing support is added
	// v13 - bfloat16 support is added
	CheckNeoOnnxSupport( OpsetVersion >= 1 && OpsetVersion <= MaxOpsetVersion, "opset version", *this );

	if( OpsetVersion < 10 ) {
		CheckOnnxProtocol( InputCount() == 1, "operator must have 1 input", *this );
	} else {
		CheckOnnxProtocol( InputCount() >= 3 && InputCount() <= 5, "operator must have from 3 up to 5 inputs", *this );
	}
	CheckOnnxProtocol( OutputCount() == 1, "operator must have 1 output", *this );
}

void CSliceOperator::AddLayers( const CTensorArray& inputs, CDnn& dnn, CTensorArray& outputs ) const
{
	CheckNoNullInputs( inputs );

	for( int i = 1; i < inputs.Size(); ++i ) {
		CheckNeoOnnxSupport( inputs[i]->Type() != TTensorType::User, "user-provided slice param", *this );
		CheckNeoOnnxSupport( inputs[i]->DimCount() == 1, "non-1-dimensional slice param", *this );
	}

	const bool isInShapeMode = hasShapeOutput( inputs );

	CPtr<COnnxSliceLayer> sliceLayer = new COnnxSliceLayer( dnn.GetMathEngine() );
	sliceLayer->SetName( Name() );
	inputs[0]->Layout().CopyTo( sliceLayer->TensorLayout() );

	if( isInShapeMode ) {
		CPtr<const CShapeTensor> data = AsShapeTensor( *inputs[0], Name() + "_Data", dnn );
		sliceLayer->Connect( 0, *data->Layer(), data->OutputIndex() );
	} else {
		CPtr<const CUserTensor> data = AsUserTensor( *inputs[0], Name() + "_Data", dnn );
		sliceLayer->Connect( 0, *data->Layer(), data->OutputIndex() );
	}
<<<<<<< HEAD

	CPtr<const CShapeTensor> starts = getStarts( inputs, dnn );
	sliceLayer->Connect( 1, *starts->Layer(), starts->OutputIndex() );
	CPtr<const CShapeTensor> ends = getEnds( inputs, dnn );
	sliceLayer->Connect( 2, *ends->Layer(), ends->OutputIndex() );
	CPtr<const CShapeTensor> axes = getAxes( inputs, dnn );
	if( axes != nullptr ) {
		sliceLayer->Connect( 3, *axes->Layer(), axes->OutputIndex() );
	}
	CPtr<const CShapeTensor> steps = getSteps( inputs, dnn );
	if( steps != nullptr ) {
		sliceLayer->Connect( 4, *steps->Layer(), steps->OutputIndex() );
	}

	dnn.AddLayer( *sliceLayer );

=======

	CPtr<const CShapeTensor> starts = getStarts( inputs, dnn );
	sliceLayer->Connect( 1, *starts->Layer(), starts->OutputIndex() );
	CPtr<const CShapeTensor> ends = getEnds( inputs, dnn );
	sliceLayer->Connect( 2, *ends->Layer(), ends->OutputIndex() );
	CPtr<const CShapeTensor> axes = getAxes( inputs, dnn );
	if( axes != nullptr ) {
		sliceLayer->Connect( 3, *axes->Layer(), axes->OutputIndex() );
	}
	CPtr<const CShapeTensor> steps = getSteps( inputs, dnn );
	if( steps != nullptr ) {
		sliceLayer->Connect( 4, *steps->Layer(), steps->OutputIndex() );
	}

	dnn.AddLayer( *sliceLayer );

>>>>>>> 7590a2ce
	if( isInShapeMode ) {
		CTensorShape outputShape;
		calcOutputShape( inputs, outputShape );
		outputs.Add( new CShapeTensor( inputs[0]->Layout(), outputShape, CLayerOutput( sliceLayer, 0 ) ) );
	} else {
		outputs.Add( new CUserTensor( inputs[0]->Layout(), CLayerOutput( sliceLayer, 0 ) ) );
	}
}

// Checks whether output can be CShapeTensor or it has to be CUserTensor
bool CSliceOperator::hasShapeOutput( const CTensorArray& inputs ) const
{
	// If input data is a CUserTensor then output data has to be CUserTensor
	if( inputs[0]->Type() == TTensorType::User ) {
		return false;
	}

	// For the correct work of NeoOnnx each CShapeTensor must have a computable shape (the data may stay unknown)
	// Which is why for the CShapeTensor as output we need values from all other inputs (CDataTensor)
	for( int i = 1; i < inputs.Size(); ++i ) {
		if( inputs[i]->Type() != TTensorType::Data ) {
			return false;
		}
	}

	return true;
}

void CSliceOperator::calcOutputShape( const CTensorArray& inputs, CTensorShape& outputShape ) const
{
	NeoPresume( hasShapeOutput( inputs ) );

	CTensorShape inputShape;
	if( inputs[0]->Type() == TTensorType::Data ) {
		const CDataTensor* dataTensor = dynamic_cast<const CDataTensor*>( inputs[0].Ptr() );
		for( int dimIndex = 0; dimIndex < dataTensor->DimCount(); ++dimIndex ) {
			inputShape.Add( dataTensor->DimSize( dimIndex ) );
		}
	} else {
		NeoPresume( inputs[0]->Type() == TTensorType::Shape );
		const CShapeTensor* shapeTensor = dynamic_cast<const CShapeTensor*>( inputs[0].Ptr() );
		shapeTensor->Shape().CopyTo( inputShape );
	}

	CFastArray<int, 8> starts;
	getStarts( inputs, starts );
	CFastArray<int, 8> ends;
	getEnds( inputs, ends );
	CFastArray<int, 8> axes;
	getAxes( inputs, axes );
	CFastArray<int, 8> steps;
	getSteps( inputs, steps );

	inputShape.CopyTo( outputShape );
	NeoPresume( starts.Size() == ends.Size() );
	NeoPresume( starts.Size() <= axes.Size() );
	NeoPresume( starts.Size() <= steps.Size() );
	for( int i = 0; i < starts.Size(); ++i ) {
		const int dimSize = inputShape[axes[i]];
		const int start = std::min<int>( dimSize, starts[i] < 0 ? starts[i] + dimSize : starts[i] );
		const int end = std::min<int>( dimSize, ends[i] < 0 ? ends[i] + dimSize : ends[i] );
		CheckNeoOnnxSupport( steps[i] == 1, "Non-1 step", *this );
		NeoPresume( start <= end );
		outputShape[axes[i]] = end - start;
	}
}

// Fills array with slice start indices
void CSliceOperator::getStarts( const CTensorArray& inputs, CFastArray<int, 8>& starts ) const
{
	if( OpsetVersion < 10 ) {
		// Extracting from attributes
		CheckOnnxProtocol( GetAttribute( "starts", starts ), "'starts' attribute is missing", *this );
	} else {
		NeoPresume( inputs[1]->Type() == TTensorType::Data );
		const CDnnBlob* startsBlob = dynamic_cast<const CDataTensor*>( inputs[1].Ptr() )->Data();
		CheckOnnxProtocol( startsBlob->GetDataType() == CT_Int, "Non-integer starts", *this );
		starts.SetSize( startsBlob->GetDataSize() );
		startsBlob->CopyTo( starts.GetPtr() );
	}
}

// Fills array with slice end indices
void CSliceOperator::getEnds( const CTensorArray& inputs, CFastArray<int, 8>& ends ) const
{
	if( OpsetVersion < 10 ) {
		// Extracting from attributes
		CheckOnnxProtocol( GetAttribute( "ends", ends ), "'ends' attribute is missing", *this );
	} else {
		NeoPresume( inputs[2]->Type() == TTensorType::Data );
		const CDnnBlob* endsBlob = dynamic_cast<const CDataTensor*>( inputs[2].Ptr() )->Data();
		CheckOnnxProtocol( endsBlob->GetDataType() == CT_Int, "Non-integer ends", *this );
		ends.SetSize( endsBlob->GetDataSize() );
		endsBlob->CopyTo( ends.GetPtr() );
	}
}

// Fills array with axes, affected by slice
void CSliceOperator::getAxes( const CTensorArray& inputs, CFastArray<int, 8>& axes ) const
{
	if( OpsetVersion < 10 && GetAttribute( "axes", axes ) ) {
		// Successfully extracted from the attribute
		return;
	} else if( OpsetVersion >= 10 && inputs.Size() >= 4 && inputs[3] != nullptr ) {
		NeoPresume( inputs[3]->Type() == TTensorType::Data );
		const CDnnBlob* axesBlob = dynamic_cast<const CDataTensor*>( inputs[3].Ptr() )->Data();
		CheckOnnxProtocol( axesBlob->GetDataType() == CT_Int, "Non-integer axes", *this );
		axes.SetSize( axesBlob->GetDataSize() );
		axesBlob->CopyTo( axes.GetPtr() );
	} else {
		// Fill with default value
		axes.SetBufferSize( inputs[0]->DimCount() );
		for( int i = 0; i < inputs[0]->DimCount(); ++i ) {
			axes.Add( i );
		}
	}
}

// Fills array with slice steps
void CSliceOperator::getSteps( const CTensorArray& inputs, CFastArray<int, 8>& steps ) const
{
	if( OpsetVersion >= 10 && inputs.Size() >= 5 && inputs[4] != nullptr ) {
		// Extracting from the input
		NeoPresume( inputs[4]->Type() == TTensorType::Data );
		CheckNeoOnnxSupport( inputs[4]->Type() == TTensorType::Data, "User-provided steps", *this );
		const CDnnBlob* stepsBlob = dynamic_cast<const CDataTensor*>( inputs[4].Ptr() )->Data();
		CheckOnnxProtocol( stepsBlob->GetDataType() == CT_Int, "Non-integer steps", *this );
		steps.SetSize( stepsBlob->GetDataSize() );
		stepsBlob->CopyTo( steps.GetPtr() );
	} else {
		// Fill with default value
		steps.SetBufferSize( inputs[0]->DimCount() );
		steps.Add( 1, inputs[0]->DimCount() );
	}
}

CPtr<const CShapeTensor> CSliceOperator::getStarts( const CTensorArray& inputs, CDnn& dnn ) const
{
	if( OpsetVersion < 10 ) {
		CFastArray<int, 8> startsAttr;
		CheckOnnxProtocol( GetAttribute( "starts", startsAttr ), "'starts' attribute is missing", *this );
		return AsShapeTensor( startsAttr, Name() + "_Starts", dnn );
	}

	return AsShapeTensor( *inputs[1], Name() + "_Starts", dnn );
}

CPtr<const CShapeTensor> CSliceOperator::getEnds( const CTensorArray& inputs, CDnn& dnn ) const
{
	if( OpsetVersion < 10 ) {
		CFastArray<int, 8> endsAttr;
		CheckOnnxProtocol( GetAttribute( "ends", endsAttr ), "'ends' attribute is missing", *this );
		return AsShapeTensor( endsAttr, Name() + "_Ends", dnn );
	}

	return AsShapeTensor( *inputs[2], Name() + "_Ends", dnn );
}

CPtr<const CShapeTensor> CSliceOperator::getAxes( const CTensorArray& inputs, CDnn& dnn ) const
{
	if( OpsetVersion < 10 ) {
		CFastArray<int, 8> axesAttr;
		if( GetAttribute( "axes", axesAttr ) ) {
			return AsShapeTensor( axesAttr, Name() + "_Axes", dnn );
		}
		return nullptr;
	}

	if( inputs.Size() <= 3 ) {
		return nullptr;
	}

	return AsShapeTensor( *inputs[3], Name() + "_Axes", dnn );
}

CPtr<const CShapeTensor> CSliceOperator::getSteps( const CTensorArray& inputs, CDnn& dnn ) const
{
	if( OpsetVersion < 10 || inputs.Size() <= 4 ) {
		return nullptr;
	}

	return AsShapeTensor( *inputs[4], Name() + "_Steps", dnn );
}

} // namespace NeoOnnx<|MERGE_RESOLUTION|>--- conflicted
+++ resolved
@@ -67,7 +67,6 @@
 		CPtr<const CUserTensor> data = AsUserTensor( *inputs[0], Name() + "_Data", dnn );
 		sliceLayer->Connect( 0, *data->Layer(), data->OutputIndex() );
 	}
-<<<<<<< HEAD
 
 	CPtr<const CShapeTensor> starts = getStarts( inputs, dnn );
 	sliceLayer->Connect( 1, *starts->Layer(), starts->OutputIndex() );
@@ -84,24 +83,6 @@
 
 	dnn.AddLayer( *sliceLayer );
 
-=======
-
-	CPtr<const CShapeTensor> starts = getStarts( inputs, dnn );
-	sliceLayer->Connect( 1, *starts->Layer(), starts->OutputIndex() );
-	CPtr<const CShapeTensor> ends = getEnds( inputs, dnn );
-	sliceLayer->Connect( 2, *ends->Layer(), ends->OutputIndex() );
-	CPtr<const CShapeTensor> axes = getAxes( inputs, dnn );
-	if( axes != nullptr ) {
-		sliceLayer->Connect( 3, *axes->Layer(), axes->OutputIndex() );
-	}
-	CPtr<const CShapeTensor> steps = getSteps( inputs, dnn );
-	if( steps != nullptr ) {
-		sliceLayer->Connect( 4, *steps->Layer(), steps->OutputIndex() );
-	}
-
-	dnn.AddLayer( *sliceLayer );
-
->>>>>>> 7590a2ce
 	if( isInShapeMode ) {
 		CTensorShape outputShape;
 		calcOutputShape( inputs, outputShape );
