--- conflicted
+++ resolved
@@ -41,30 +41,6 @@
 
 void CConcatOperator::AddLayers( const CTensorArray& inputs, CDnn& dnn, CTensorArray& outputs ) const
 {
-<<<<<<< HEAD
-	int firstInputIndex = 0;
-	while( firstInputIndex < inputs.Size() && inputs[firstInputIndex] == nullptr ) {
-		++firstInputIndex;
-	}
-	if( firstInputIndex == inputs.Size() ) {
-		outputs.Add( nullptr );
-		return;
-	}
-
-	int notNullInputs = 1;
-	for( int i = firstInputIndex + 1; i < inputs.Size(); ++i ) {
-		if( inputs[i] != nullptr ) {
-			++notNullInputs;
-		}
-	}
-	if( notNullInputs == 1 ) {
-		outputs.Add( inputs[firstInputIndex] );
-		return;
-	}
-
-	const int axis = getAxis( inputs[firstInputIndex]->DimCount() );
-	const CTensorLayout& inputLayout = inputs[firstInputIndex]->Layout();
-=======
 	int firstInput = NotFound;
 	int inputCount = 0;
 	for( int i = 0; i < inputs.Size(); ++i ) {
@@ -88,7 +64,6 @@
 
 	const int axis = getAxis( inputs[firstInput]->DimCount() );
 	const CTensorLayout& inputLayout = inputs[firstInput]->Layout();
->>>>>>> dea49ac9
 	const bool returnUserTensor = HasUserInput( inputs );
 
 	CPtr<COnnxConcatLayer> concat = new COnnxConcatLayer( dnn.GetMathEngine() );
