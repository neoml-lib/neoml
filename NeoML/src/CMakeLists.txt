if(NeoML_BUILD_SHARED)
    add_library(${PROJECT_NAME} SHARED common.cpp)
else()
    add_library(${PROJECT_NAME} STATIC common.cpp)
endif()

add_library(NeoML::${PROJECT_NAME} ALIAS ${PROJECT_NAME})

set(NeoML_SOURCES_COMPACT
    ArchiveFile.cpp
    NeoML.cpp
    Random.cpp
    Dnn/AutoDiff.cpp
    Dnn/AutoDiffFunctions.cpp
    Dnn/BaseLayer.cpp
    Dnn/Dnn.cpp
    Dnn/DnnBlob.cpp
    Dnn/DnnInitializer.cpp
    Dnn/DnnOptimization.cpp
    Dnn/DnnSparseMatrix.cpp
    Dnn/Layers/3dConvLayer.cpp
    Dnn/Layers/ActivationLayers.cpp
    Dnn/Layers/BackLinkLayer.cpp
    Dnn/Layers/BaseConvLayer.cpp
    Dnn/Layers/BaseInPlaceLayer.cpp
    Dnn/Layers/BatchNormalizationLayer.cpp
    Dnn/Layers/BinaryCrossEntropyLayer.cpp
    Dnn/Layers/BroadcastLayer.cpp
    Dnn/Layers/CastLayer.cpp
    Dnn/Layers/ChannelwiseConvLayer.cpp
    Dnn/Layers/CompositeLayer.cpp
    Dnn/Layers/ConcatLayer.cpp
    Dnn/Layers/ConcatObjectLayer.cpp
    Dnn/Layers/ConvLayer.cpp
    Dnn/Layers/CrossEntropyLossLayer.cpp
    Dnn/Layers/DataLayer.cpp
    Dnn/Layers/DropoutLayer.cpp
    Dnn/Layers/EltwiseLayer.cpp
    Dnn/Layers/EuclideanLossLayer.cpp
    Dnn/Layers/FullyConnectedLayer.cpp
    Dnn/Layers/GELULayer.cpp
    Dnn/Layers/GlobalMeanPoolingLayer.cpp
    Dnn/Layers/HingeLossLayer.cpp
    Dnn/Layers/L1LossLayer.cpp
    Dnn/Layers/MobileNetV2BlockLayer.cpp
    Dnn/Layers/ObjectNormalizationLayer.cpp
    Dnn/Layers/MultiHingeLossLayer.cpp
    Dnn/Layers/PoolingLayer.cpp
    Dnn/Layers/RecurrentLayer.cpp
    Dnn/Layers/RleConvLayer.cpp
    Dnn/Layers/SinkLayer.cpp
    Dnn/Layers/SoftmaxLayer.cpp
    Dnn/Layers/SourceLayer.cpp
    Dnn/Layers/TimeConvLayer.cpp
    Dnn/Layers/TransformLayer.cpp
    Dnn/Layers/TransposedConvLayer.cpp
    Dnn/Layers/TransposeLayer.cpp
    TraditionalML/AIModel.cpp
    TraditionalML/ClassificationProbability.cpp
    TraditionalML/CrossValidation.cpp
    TraditionalML/CrossValidationSubProblem.cpp
    TraditionalML/DecisionTreeNodeBase.cpp
    TraditionalML/DecisionTreeNodeClassificationStatistic.cpp
    TraditionalML/DecisionTree.cpp
    TraditionalML/FeatureSelection.cpp
    TraditionalML/FloatVector.cpp
    TraditionalML/Function.cpp
    TraditionalML/FunctionEvaluation.cpp
    TraditionalML/GradientBoostFastHistProblem.cpp
    TraditionalML/GradientBoostFastHistTreeBuilder.cpp
    TraditionalML/GradientBoostFullProblem.cpp
    TraditionalML/GradientBoostFullTreeBuilder.cpp
    TraditionalML/GradientBoostQSEnsemble.cpp
    TraditionalML/Linear.cpp
    TraditionalML/LinkedRegressionTree.cpp
    TraditionalML/MemoryProblem.cpp
    TraditionalML/OneVersusAll.cpp
    TraditionalML/OneVersusOne.cpp
    TraditionalML/PlattScalling.cpp
    TraditionalML/ProblemWrappers.cpp
    TraditionalML/Score.cpp
    TraditionalML/Shuffler.cpp
    TraditionalML/SparseFloatMatrix.cpp
    TraditionalML/StratifiedCrossValidationSubProblem.cpp
    TraditionalML/TrustRegionNewtonOptimizer.cpp
    NeoML.natvis
)

set(NeoML_SOURCES
    ${NeoML_SOURCES_COMPACT}
    Dnn/DnnDistributed.cpp
    Dnn/Layers/3dPoolingLayer.cpp
    Dnn/Layers/3dTransposedConvLayer.cpp
    Dnn/Layers/AccumulativeLookupLayer.cpp
    Dnn/Layers/AccuracyLayer.cpp
    Dnn/Layers/AddToObjectLayer.cpp
    Dnn/Layers/ArgmaxLayer.cpp
    Dnn/Layers/AttentionLayer.cpp
    Dnn/Layers/BertConvLayer.cpp
    Dnn/Layers/BinaryFocalLossLayer.cpp
    Dnn/Layers/CenterLossLayer.cpp
    Dnn/Layers/CrfLayer.cpp
    Dnn/Layers/CtcLayer.cpp
    Dnn/Layers/CumSumLayer.cpp
    Dnn/Layers/DepthToSpaceLayer.cpp
    Dnn/Layers/DotProductLayer.cpp
    Dnn/Layers/EnumBinarizationLayer.cpp
    Dnn/Layers/FocalLossLayer.cpp
    Dnn/Layers/FullyConnectedSourceLayer.cpp
    Dnn/Layers/GlobalMaxPoolingLayer.cpp
    Dnn/Layers/GlobalSumPoolingLayer.cpp
    Dnn/Layers/GruLayer.cpp
    Dnn/Layers/ImageAndPixelConversionLayer.cpp
    Dnn/Layers/ImageResizeLayer.cpp
    Dnn/Layers/IndRnnLayer.cpp
    Dnn/Layers/InterpolationLayer.cpp
    Dnn/Layers/IrnnLayer.cpp
    Dnn/Layers/LogicalLayers.cpp
    Dnn/Layers/LrnLayer.cpp
    Dnn/Layers/LstmLayer.cpp
    Dnn/Layers/MatrixMultiplicationLayer.cpp
    Dnn/Layers/MaxOverTimePoolingLayer.cpp
    Dnn/Layers/ModelWrapperLayer.cpp
    Dnn/Layers/MultichannelLookupLayer.cpp
    Dnn/Layers/MultiheadAttentionLayer.cpp
<<<<<<< HEAD
    Dnn/Layers/MultiHingeLossLayer.cpp
    Dnn/Layers/ObjectNormalizationLayer.cpp
    Dnn/Layers/Onnx/OnnxEltwiseLayer.cpp
    Dnn/Layers/Onnx/OnnxCastLayer.cpp
    Dnn/Layers/Onnx/OnnxConcatLayer.cpp
    Dnn/Layers/Onnx/OnnxConstantOfShapeLayer.cpp
    Dnn/Layers/Onnx/OnnxConvTransposeLayer.cpp
    Dnn/Layers/Onnx/OnnxExpandLayer.cpp
    Dnn/Layers/Onnx/OnnxGatherLayer.cpp
    Dnn/Layers/Onnx/OnnxLayerBase.cpp
    Dnn/Layers/Onnx/OnnxLayers.cpp
    Dnn/Layers/Onnx/OnnxNonZeroLayer.cpp
    Dnn/Layers/Onnx/OnnxOneHotLayer.cpp
    Dnn/Layers/Onnx/OnnxRangeLayer.cpp
    Dnn/Layers/Onnx/OnnxReshapeLayer.cpp
    Dnn/Layers/Onnx/OnnxResizeLayer.cpp
    Dnn/Layers/Onnx/OnnxShapeLayer.cpp
    Dnn/Layers/Onnx/OnnxShapeToBlobLayer.cpp
    Dnn/Layers/Onnx/OnnxSliceLayer.cpp
    Dnn/Layers/Onnx/OnnxSourceHelper.cpp
    Dnn/Layers/Onnx/OnnxSplitLayer.cpp
    Dnn/Layers/Onnx/OnnxTransformHelper.cpp
    Dnn/Layers/Onnx/OnnxTransposeHelper.cpp
    Dnn/Layers/PoolingLayer.cpp
=======
>>>>>>> 215f8b09
    Dnn/Layers/PositionalEmbeddingLayer.cpp
    Dnn/Layers/PrecisionRecallLayer.cpp
    Dnn/Layers/ProjectionPoolingLayer.cpp
    Dnn/Layers/QrnnLayer.cpp
    Dnn/Layers/QualityControlLayer.cpp
    Dnn/Layers/ReorgLayer.cpp
    Dnn/Layers/RepeatSequenceLayer.cpp
    Dnn/Layers/ScatterGatherLayers.cpp
    Dnn/Layers/SequenceSumLayer.cpp
    Dnn/Layers/SpaceToDepthLayer.cpp
    Dnn/Layers/SplitLayer.cpp
    Dnn/Layers/SubSequenceLayer.cpp
    Dnn/Layers/TiedEmbeddingsLayer.cpp
    Dnn/Layers/TransformerLayer.cpp
    Dnn/Layers/TransformerSourceMaskLayer.cpp
    Dnn/Layers/Upsampling2DLayer.cpp
    TraditionalML/BytePairEncoderTrainer.cpp
    TraditionalML/ClusterCenter.cpp
    TraditionalML/CommonCluster.cpp
    TraditionalML/DifferentialEvolution.cpp
    TraditionalML/FirstComeClustering.cpp
    TraditionalML/HierarchicalClustering.cpp
    TraditionalML/IsoDataClustering.cpp
    TraditionalML/KMeansClustering.cpp
    TraditionalML/NaiveHierarchicalClustering.cpp
    TraditionalML/NnChainHierarchicalClustering.cpp
    TraditionalML/PCA.cpp
    TraditionalML/SMOptimizer.cpp
    TraditionalML/SubwordEncoder.cpp
    TraditionalML/Svm.cpp
    TraditionalML/SvmKernel.cpp
    TraditionalML/WordDictionary.cpp
)

set(NeoML_NON_UNITY_SOURCES_COMPACT
    Dnn/DnnSolver.cpp
    Dnn/Layers/LossLayer.cpp
    TraditionalML/CompactRegressionTree.cpp
    TraditionalML/DecisionTreeClassificationModel.cpp
    TraditionalML/GradientBoost.cpp
    TraditionalML/GradientBoostModel.cpp
    TraditionalML/GradientBoostQuickScorer.cpp
    TraditionalML/LinearBinaryModel.cpp
    TraditionalML/LinkedRegressionTree.cpp
    TraditionalML/OneVersusAllModel.cpp
    TraditionalML/OneVersusOneModel.cpp
    TraditionalML/SparseFloatVector.cpp
)

set(NeoML_NON_UNITY_SOURCES
    ${NeoML_NON_UNITY_SOURCES_COMPACT}
    Dnn/Layers/LstmLayer.cpp
    TraditionalML/BytePairEncoder.cpp
    TraditionalML/SvmBinaryModel.cpp
)

set(NeoML_HEADERS_COMPACT
    TraditionalML/CompactRegressionTree.h
    TraditionalML/DecisionTreeClassificationModel.h
    TraditionalML/DecisionTreeNodeBase.h
    TraditionalML/DecisionTreeNodeClassificationStatistic.h
    TraditionalML/DecisionTreeNodeStatisticBase.h
    TraditionalML/GradientBoostFastHistProblem.h
    TraditionalML/GradientBoostFastHistTreeBuilder.h
    TraditionalML/GradientBoostFullProblem.h
    TraditionalML/GradientBoostFullTreeBuilder.h
    TraditionalML/GradientBoostModel.h
    TraditionalML/GradientBoostQSEnsemble.h
    TraditionalML/GradientBoostStatisticsSingle.h
    TraditionalML/GradientBoostStatisticsMulti.h
    TraditionalML/LinearBinaryModel.h
    TraditionalML/LinkedRegressionTree.h
    TraditionalML/OneVersusAllModel.h
    TraditionalML/OneVersusOneModel.h
    TraditionalML/ProblemWrappers.h
    TraditionalML/ProblemWrappers.inl
    TraditionalML/RegressionTree.h
    TraditionalML/SerializeCompact.h

    # Headers
    ../include/NeoML/ArchiveFile.h
    ../include/NeoML/NeoML.h
    ../include/NeoML/NeoMLCommon.h
    ../include/NeoML/NeoMLDefs.h
    ../include/NeoML/Random.h
    ../include/NeoML/Dnn/AutoDiff.h
    ../include/NeoML/Dnn/AutoDiffFunctions.h
    ../include/NeoML/Dnn/Dnn.h
    ../include/NeoML/Dnn/Dnn.inl
    ../include/NeoML/Dnn/DnnBlob.h
    ../include/NeoML/Dnn/DnnInitializer.h
    ../include/NeoML/Dnn/DnnLambdaHolder.h
    ../include/NeoML/Dnn/DnnOptimization.h
    ../include/NeoML/Dnn/DnnSolver.h
    ../include/NeoML/Dnn/DnnSparseMatrix.h
    ../include/NeoML/Dnn/Layers/3dConvLayer.h
    ../include/NeoML/Dnn/Layers/ActivationLayers.h
    ../include/NeoML/Dnn/Layers/BackLinkLayer.h
    ../include/NeoML/Dnn/Layers/BaseInPlaceLayer.h
    ../include/NeoML/Dnn/Layers/BatchNormalizationLayer.h
    ../include/NeoML/Dnn/Layers/BroadcastLayer.h
    ../include/NeoML/Dnn/Layers/CastLayer.h
    ../include/NeoML/Dnn/Layers/ChannelwiseConvLayer.h
    ../include/NeoML/Dnn/Layers/CompositeLayer.h
    ../include/NeoML/Dnn/Layers/ConcatLayer.h
    ../include/NeoML/Dnn/Layers/ConvLayer.h
    ../include/NeoML/Dnn/Layers/DataLayer.h
    ../include/NeoML/Dnn/Layers/DropoutLayer.h
    ../include/NeoML/Dnn/Layers/EltwiseLayer.h
    ../include/NeoML/Dnn/Layers/FullyConnectedLayer.h
    ../include/NeoML/Dnn/Layers/GELULayer.h
    ../include/NeoML/Dnn/Layers/GlobalMeanPoolingLayer.h
    ../include/NeoML/Dnn/Layers/LossLayer.h
    ../include/NeoML/Dnn/Layers/MobileNetV2BlockLayer.h
    ../include/NeoML/Dnn/Layers/ObjectNormalizationLayer.h
    ../include/NeoML/Dnn/Layers/PoolingLayer.h
    ../include/NeoML/Dnn/Layers/RecurrentLayer.h
    ../include/NeoML/Dnn/Layers/SinkLayer.h
    ../include/NeoML/Dnn/Layers/SoftmaxLayer.h
    ../include/NeoML/Dnn/Layers/SourceLayer.h
    ../include/NeoML/Dnn/Layers/TimeConvLayer.h
    ../include/NeoML/Dnn/Layers/TransformLayer.h
    ../include/NeoML/Dnn/Layers/TransposedConvLayer.h
    ../include/NeoML/Dnn/Layers/TransposeLayer.h
    ../include/NeoML/TraditionalML/ClassificationProbability.h
    ../include/NeoML/TraditionalML/ClassificationResult.h
    ../include/NeoML/TraditionalML/CrossValidationSubProblem.h
    ../include/NeoML/TraditionalML/CrossValidation.h
    ../include/NeoML/TraditionalML/DecisionTree.h
    ../include/NeoML/TraditionalML/FeatureSelection.h
    ../include/NeoML/TraditionalML/FloatVector.h
    ../include/NeoML/TraditionalML/Function.h
    ../include/NeoML/TraditionalML/FunctionEvaluation.h
    ../include/NeoML/TraditionalML/GradientBoost.h
    ../include/NeoML/TraditionalML/GradientBoostQuickScorer.h
    ../include/NeoML/TraditionalML/Linear.h
    ../include/NeoML/TraditionalML/MemoryProblem.h
    ../include/NeoML/TraditionalML/Model.h
    ../include/NeoML/TraditionalML/OneVersusAll.h
    ../include/NeoML/TraditionalML/OneVersusOne.h
    ../include/NeoML/TraditionalML/PlattScalling.h
    ../include/NeoML/TraditionalML/Problem.h
    ../include/NeoML/TraditionalML/Score.h
    ../include/NeoML/TraditionalML/Shuffler.h
    ../include/NeoML/TraditionalML/SimpleGenerator.h
    ../include/NeoML/TraditionalML/SparseFloatMatrix.h
    ../include/NeoML/TraditionalML/SparseFloatVector.h
    ../include/NeoML/TraditionalML/SparseVectorIterator.h
    ../include/NeoML/TraditionalML/StratifiedCrossValidationSubProblem.h
    ../include/NeoML/TraditionalML/TrainingModel.h
    ../include/NeoML/TraditionalML/TrustRegionNewtonOptimizer.h
    ../include/NeoML/TraditionalML/VariableMatrix.h
    ../include/NeoML/TraditionalML/VectorIterator.h
)

set(NeoML_HEADERS
    ${NeoML_HEADERS_COMPACT}
    TraditionalML/BytePairEncoder.h
    TraditionalML/NaiveHierarchicalClustering.h
    TraditionalML/NnChainHierarchicalClustering.h
    TraditionalML/SMOptimizer.h
    TraditionalML/SvmBinaryModel.h

    # Headers
    ../include/NeoML/Dnn/DnnDistributed.h
    ../include/NeoML/Dnn/Layers/3dPoolingLayer.h
    ../include/NeoML/Dnn/Layers/3dTransposedConvLayer.h
    ../include/NeoML/Dnn/Layers/AccumulativeLookupLayer.h
    ../include/NeoML/Dnn/Layers/AccuracyLayer.h
    ../include/NeoML/Dnn/Layers/AddToObjectLayer.h
    ../include/NeoML/Dnn/Layers/ArgmaxLayer.h
    ../include/NeoML/Dnn/Layers/AttentionLayer.h
    ../include/NeoML/Dnn/Layers/BertConvLayer.h
    ../include/NeoML/Dnn/Layers/BinaryFocalLossLayer.h
    ../include/NeoML/Dnn/Layers/CenterLossLayer.h
    ../include/NeoML/Dnn/Layers/CrfLayer.h
    ../include/NeoML/Dnn/Layers/CtcLayer.h
    ../include/NeoML/Dnn/Layers/CumSumLayer.h
    ../include/NeoML/Dnn/Layers/DepthToSpaceLayer.h
    ../include/NeoML/Dnn/Layers/DotProductLayer.h
    ../include/NeoML/Dnn/Layers/EnumBinarizationLayer.h
    ../include/NeoML/Dnn/Layers/FocalLossLayer.h
    ../include/NeoML/Dnn/Layers/FullyConnectedSourceLayer.h
    ../include/NeoML/Dnn/Layers/GlobalMaxPoolingLayer.h
    ../include/NeoML/Dnn/Layers/GlobalSumPoolingLayer.h
    ../include/NeoML/Dnn/Layers/GruLayer.h
    ../include/NeoML/Dnn/Layers/ImageAndPixelConversionLayer.h
    ../include/NeoML/Dnn/Layers/ImageResizeLayer.h
    ../include/NeoML/Dnn/Layers/IndRnnLayer.h
    ../include/NeoML/Dnn/Layers/InterpolationLayer.h
    ../include/NeoML/Dnn/Layers/IrnnLayer.h
    ../include/NeoML/Dnn/Layers/LogicalLayers.h
    ../include/NeoML/Dnn/Layers/LrnLayer.h
    ../include/NeoML/Dnn/Layers/LstmLayer.h
    ../include/NeoML/Dnn/Layers/MatrixMultiplicationLayer.h
    ../include/NeoML/Dnn/Layers/MaxOverTimePoolingLayer.h
    ../include/NeoML/Dnn/Layers/ModelWrapperLayer.h
    ../include/NeoML/Dnn/Layers/MultichannelLookupLayer.h
    ../include/NeoML/Dnn/Layers/MultiheadAttentionLayer.h
    ../include/NeoML/Dnn/Layers/MultiHingeLossLayer.h
<<<<<<< HEAD
    ../include/NeoML/Dnn/Layers/ObjectNormalizationLayer.h
    ../include/NeoML/Dnn/Layers/Onnx/OnnxEltwiseLayer.h
    ../include/NeoML/Dnn/Layers/Onnx/OnnxCastLayer.h
    ../include/NeoML/Dnn/Layers/Onnx/OnnxConcatLayer.h
    ../include/NeoML/Dnn/Layers/Onnx/OnnxConstantOfShapeLayer.h
    ../include/NeoML/Dnn/Layers/Onnx/OnnxConvTransposeLayer.h
    ../include/NeoML/Dnn/Layers/Onnx/OnnxExpandLayer.h
    ../include/NeoML/Dnn/Layers/Onnx/OnnxGatherLayer.h
    ../include/NeoML/Dnn/Layers/Onnx/OnnxLayerBase.h
    ../include/NeoML/Dnn/Layers/Onnx/OnnxLayers.h
    ../include/NeoML/Dnn/Layers/Onnx/OnnxNonZeroLayer.h
    ../include/NeoML/Dnn/Layers/Onnx/OnnxOneHotLayer.h
    ../include/NeoML/Dnn/Layers/Onnx/OnnxRangeLayer.h
    ../include/NeoML/Dnn/Layers/Onnx/OnnxReshapeLayer.h
    ../include/NeoML/Dnn/Layers/Onnx/OnnxResizeLayer.h
    ../include/NeoML/Dnn/Layers/Onnx/OnnxShapeLayer.h
    ../include/NeoML/Dnn/Layers/Onnx/OnnxShapeToBlobLayer.h
    ../include/NeoML/Dnn/Layers/Onnx/OnnxSliceLayer.h
    ../include/NeoML/Dnn/Layers/Onnx/OnnxSourceHelper.h
    ../include/NeoML/Dnn/Layers/Onnx/OnnxSplitLayer.h
    ../include/NeoML/Dnn/Layers/Onnx/OnnxTransformHelper.h
    ../include/NeoML/Dnn/Layers/Onnx/OnnxTransposeHelper.h
    ../include/NeoML/Dnn/Layers/PoolingLayer.h
=======
>>>>>>> 215f8b09
    ../include/NeoML/Dnn/Layers/PositionalEmbeddingLayer.h
    ../include/NeoML/Dnn/Layers/PrecisionRecallLayer.h
    ../include/NeoML/Dnn/Layers/ProjectionPoolingLayer.h
    ../include/NeoML/Dnn/Layers/QrnnLayer.h
    ../include/NeoML/Dnn/Layers/QualityControlLayer.h
    ../include/NeoML/Dnn/Layers/ReorgLayer.h
    ../include/NeoML/Dnn/Layers/RepeatSequenceLayer.h
    ../include/NeoML/Dnn/Layers/ScatterGatherLayers.h
    ../include/NeoML/Dnn/Layers/SequenceSumLayer.h
    ../include/NeoML/Dnn/Layers/SpaceToDepthLayer.h
    ../include/NeoML/Dnn/Layers/SplitLayer.h
    ../include/NeoML/Dnn/Layers/SubSequenceLayer.h
    ../include/NeoML/Dnn/Layers/TiedEmbeddingsLayer.h
    ../include/NeoML/Dnn/Layers/TransformerLayer.h
    ../include/NeoML/Dnn/Layers/TransformerSourceMaskLayer.h
    ../include/NeoML/Dnn/Layers/Upsampling2DLayer.h
    ../include/NeoML/TraditionalML/BytePairEncoderTrainer.h
    ../include/NeoML/TraditionalML/ClusterCenter.h
    ../include/NeoML/TraditionalML/Clustering.h
    ../include/NeoML/TraditionalML/CommonCluster.h
    ../include/NeoML/TraditionalML/DifferentialEvolution.h
    ../include/NeoML/TraditionalML/FirstComeClustering.h
    ../include/NeoML/TraditionalML/GraphGenerator.h
    ../include/NeoML/TraditionalML/HierarchicalClustering.h
    ../include/NeoML/TraditionalML/IsoDataClustering.h
    ../include/NeoML/TraditionalML/KMeansClustering.h
    ../include/NeoML/TraditionalML/LdGraph.h
    ../include/NeoML/TraditionalML/MatchingGenerator.h
    ../include/NeoML/TraditionalML/PCA.h
    ../include/NeoML/TraditionalML/Svm.h
    ../include/NeoML/TraditionalML/SvmKernel.h
    ../include/NeoML/TraditionalML/SubwordEncoder.h
    ../include/NeoML/TraditionalML/WordDictionary.h
)

set_target_properties( ${PROJECT_NAME} PROPERTIES
    UNITY_BUILD_MODE BATCH
    UNITY_BUILD_BATCH_SIZE ${NeoML_UNITY_BUILD_BATCH_SIZE}
)

if(NOT IOS AND NOT ANDROID)
    set_property(SOURCE ${NeoML_NON_UNITY_SOURCES} PROPERTY SKIP_UNITY_BUILD_INCLUSION ON)
    target_sources( ${PROJECT_NAME} PRIVATE
        ${NeoML_SOURCES}
        ${NeoML_NON_UNITY_SOURCES}
        ${NeoML_HEADERS}
    )
else()
    set_property(SOURCE ${NeoML_NON_UNITY_SOURCES_COMPACT} PROPERTY SKIP_UNITY_BUILD_INCLUSION ON)
    target_sources( ${PROJECT_NAME} PRIVATE
        ${NeoML_SOURCES_COMPACT}
        ${NeoML_NON_UNITY_SOURCES_COMPACT}
        ${NeoML_HEADERS_COMPACT}
    )
endif()

target_include_directories(${PROJECT_NAME}
    PUBLIC
        $<BUILD_INTERFACE:${CMAKE_CURRENT_SOURCE_DIR}/../include>
    PRIVATE
        $<BUILD_INTERFACE:${CMAKE_CURRENT_SOURCE_DIR}>
        $<BUILD_INTERFACE:${CMAKE_CURRENT_SOURCE_DIR}/TraditionalML>
)

if(USE_FINE_OBJECTS)
    target_link_libraries(${PROJECT_NAME} PRIVATE FineObjects)

    target_compile_definitions(${PROJECT_NAME} PUBLIC NEOML_USE_FINEOBJ)

    set(MESSAGES_DIR ${CMAKE_BINARY_DIR}/${PROJECT_NAME}.Messages)
    set(MESSAGES_SRC ${MESSAGES_DIR}/NeoMLMessages.cpp)
    add_custom_command(
        OUTPUT ${MESSAGES_SRC}
        COMMAND ${FINE_MESSAGE_COMPILER} -R ${MESSAGES_DIR} ${CMAKE_CURRENT_SOURCE_DIR}/../NeoMLMessages.msg
        MAIN_DEPENDENCY ${CMAKE_CURRENT_SOURCE_DIR}/../NeoMLMessages.msg
        WORKING_DIRECTORY ${FINE_MESSAGE_COMPILER_DIR}
        COMMENT "Generating messages."
    )
    
    set_property(SOURCE ${MESSAGES_SRC} PROPERTY GENERATED ON)
    target_sources(${PROJECT_NAME} PRIVATE ${MESSAGES_SRC})
else()
    add_subdirectory(../include/NeoML/FineObjLite ${CMAKE_BINARY_DIR}/NeoML/include/FineObjLite)
    target_link_libraries(${PROJECT_NAME} PUBLIC FineObjLite)
    source_group("Header Files\\FineObjLite" REGULAR_EXPRESSION "^.*FOL\.h$")
    target_include_directories(${PROJECT_NAME} PUBLIC $<INSTALL_INTERFACE:${CMAKE_INSTALL_INCLUDEDIR}/>)
endif()

# Win resources
if(WIN32)
	if(USE_FINE_OBJECTS)
		target_include_directories(${PROJECT_NAME} PRIVATE
			$<BUILD_INTERFACE:$<$<COMPILE_LANGUAGE:RC>:${FINE_ROOT}/Build/Inc ${FINE_ROOT}/FineObjects ${MESSAGES_DIR}>>
		)
	else()
		target_include_directories(${PROJECT_NAME} PRIVATE 
			$<BUILD_INTERFACE:$<$<COMPILE_LANGUAGE:RC>:${CMAKE_CURRENT_SOURCE_DIR}/../../Build/Inc>>
		)
	endif()

    enable_language(RC)
    target_sources(${PROJECT_NAME} PRIVATE ../NeoML.rc)
endif()

target_compile_features(${PROJECT_NAME} PUBLIC cxx_std_14)

add_subdirectory(../../NeoMathEngine ${CMAKE_BINARY_DIR}/NeoMathEngine)

target_compile_definitions(${PROJECT_NAME} PRIVATE BUILD_NEOML)
if(NOT NeoML_BUILD_SHARED)
    target_compile_definitions(${PROJECT_NAME} PUBLIC STATIC_NEOML)
endif()

if(CMAKE_SIZEOF_VOID_P EQUAL 4 AND NOT ANDROID)
    target_compile_definitions(${PROJECT_NAME} PRIVATE _FILE_OFFSET_BITS=64)
endif()

target_link_libraries(${PROJECT_NAME} PUBLIC NeoMathEngine)
if(ANDROID)
    target_link_libraries(${PROJECT_NAME} PRIVATE android)
endif()

configure_target(${PROJECT_NAME})

if(USE_FINE_OBJECTS)
    fine_unexport_symbols(${PROJECT_NAME})
endif()<|MERGE_RESOLUTION|>--- conflicted
+++ resolved
@@ -123,7 +123,6 @@
     Dnn/Layers/ModelWrapperLayer.cpp
     Dnn/Layers/MultichannelLookupLayer.cpp
     Dnn/Layers/MultiheadAttentionLayer.cpp
-<<<<<<< HEAD
     Dnn/Layers/MultiHingeLossLayer.cpp
     Dnn/Layers/ObjectNormalizationLayer.cpp
     Dnn/Layers/Onnx/OnnxEltwiseLayer.cpp
@@ -148,8 +147,6 @@
     Dnn/Layers/Onnx/OnnxTransformHelper.cpp
     Dnn/Layers/Onnx/OnnxTransposeHelper.cpp
     Dnn/Layers/PoolingLayer.cpp
-=======
->>>>>>> 215f8b09
     Dnn/Layers/PositionalEmbeddingLayer.cpp
     Dnn/Layers/PrecisionRecallLayer.cpp
     Dnn/Layers/ProjectionPoolingLayer.cpp
@@ -350,7 +347,6 @@
     ../include/NeoML/Dnn/Layers/MultichannelLookupLayer.h
     ../include/NeoML/Dnn/Layers/MultiheadAttentionLayer.h
     ../include/NeoML/Dnn/Layers/MultiHingeLossLayer.h
-<<<<<<< HEAD
     ../include/NeoML/Dnn/Layers/ObjectNormalizationLayer.h
     ../include/NeoML/Dnn/Layers/Onnx/OnnxEltwiseLayer.h
     ../include/NeoML/Dnn/Layers/Onnx/OnnxCastLayer.h
@@ -374,8 +370,6 @@
     ../include/NeoML/Dnn/Layers/Onnx/OnnxTransformHelper.h
     ../include/NeoML/Dnn/Layers/Onnx/OnnxTransposeHelper.h
     ../include/NeoML/Dnn/Layers/PoolingLayer.h
-=======
->>>>>>> 215f8b09
     ../include/NeoML/Dnn/Layers/PositionalEmbeddingLayer.h
     ../include/NeoML/Dnn/Layers/PrecisionRecallLayer.h
     ../include/NeoML/Dnn/Layers/ProjectionPoolingLayer.h
