if(NeoML_BUILD_SHARED)
    add_library(${PROJECT_NAME} SHARED common.cpp)
else()
    add_library(${PROJECT_NAME} STATIC common.cpp)
endif()

add_library(NeoML::${PROJECT_NAME} ALIAS ${PROJECT_NAME})

set(NeoML_SOURCES_COMPACT
    ArchiveFile.cpp
    NeoML.cpp
    Random.cpp
    Dnn/AutoDiff.cpp
    Dnn/AutoDiffFunctions.cpp
    Dnn/BaseLayer.cpp
    Dnn/Dnn.cpp
    Dnn/DnnBlob.cpp
    Dnn/DnnInitializer.cpp
    Dnn/DnnSparseMatrix.cpp
    Dnn/Layers/3dConvLayer.cpp
    Dnn/Layers/ActivationLayers.cpp
    Dnn/Layers/AddToObjectLayer.cpp
    Dnn/Layers/BackLinkLayer.cpp
    Dnn/Layers/BaseConvLayer.cpp
    Dnn/Layers/BaseInPlaceLayer.cpp
    Dnn/Layers/BatchNormalizationLayer.cpp
    Dnn/Layers/BinaryCrossEntropyLayer.cpp
    Dnn/Layers/BroadcastLayer.cpp
    Dnn/Layers/CastLayer.cpp
    Dnn/Layers/ChannelwiseConvLayer.cpp
    Dnn/Layers/CompositeLayer.cpp
    Dnn/Layers/ConcatLayer.cpp
    Dnn/Layers/ConcatObjectLayer.cpp
    Dnn/Layers/ConvLayer.cpp
    Dnn/Layers/CrossEntropyLossLayer.cpp
    Dnn/Layers/DataLayer.cpp
    Dnn/Layers/DropoutLayer.cpp
    Dnn/Layers/EltwiseLayer.cpp
    Dnn/Layers/EuclideanLossLayer.cpp
    Dnn/Layers/FullyConnectedLayer.cpp
    Dnn/Layers/GELULayer.cpp
    Dnn/Layers/GlobalMeanPoolingLayer.cpp
    Dnn/Layers/HingeLossLayer.cpp
    Dnn/Layers/IndRnnLayer.cpp
    Dnn/Layers/L1LossLayer.cpp
    Dnn/Layers/LstmLayer.cpp
    Dnn/Layers/MatrixMultiplicationLayer.cpp
    Dnn/Layers/MobileNetV2BlockLayer.cpp
    Dnn/Layers/MultichannelLookupLayer.cpp
    Dnn/Layers/MultiheadAttentionLayer.cpp
    Dnn/Layers/MultiHingeLossLayer.cpp
    Dnn/Layers/ObjectNormalizationLayer.cpp
    Dnn/Layers/PoolingLayer.cpp
    Dnn/Layers/RecurrentLayer.cpp
    Dnn/Layers/RleConvLayer.cpp
    Dnn/Layers/QrnnLayer.cpp
    Dnn/Layers/QualityControlLayer.cpp
    Dnn/Layers/SinkLayer.cpp
    Dnn/Layers/SoftmaxLayer.cpp
    Dnn/Layers/SourceLayer.cpp
    Dnn/Layers/SplitLayer.cpp
    Dnn/Layers/TimeConvLayer.cpp
    Dnn/Layers/TransformLayer.cpp
    Dnn/Layers/TransposedConvLayer.cpp
    Dnn/Layers/TransposeLayer.cpp
    TraditionalML/AIModel.cpp
    TraditionalML/ClassificationProbability.cpp
    TraditionalML/CrossValidation.cpp
    TraditionalML/CrossValidationSubProblem.cpp
    TraditionalML/DecisionTreeNodeBase.cpp
    TraditionalML/DecisionTreeNodeClassificationStatistic.cpp
    TraditionalML/DecisionTree.cpp
    TraditionalML/FeatureSelection.cpp
    TraditionalML/FloatVector.cpp
    TraditionalML/Function.cpp
    TraditionalML/FunctionEvaluation.cpp
    TraditionalML/GradientBoostFastHistProblem.cpp
    TraditionalML/GradientBoostFastHistTreeBuilder.cpp
    TraditionalML/GradientBoostFullProblem.cpp
    TraditionalML/GradientBoostFullTreeBuilder.cpp
    TraditionalML/GradientBoostThreadTask.cpp
    TraditionalML/GradientBoostQSEnsemble.cpp
    TraditionalML/Linear.cpp
    TraditionalML/LinkedRegressionTree.cpp
    TraditionalML/MemoryProblem.cpp
    TraditionalML/OneVersusAll.cpp
    TraditionalML/OneVersusOne.cpp
    TraditionalML/PlattScalling.cpp
    TraditionalML/ProblemWrappers.cpp
    TraditionalML/Score.cpp
    TraditionalML/Shuffler.cpp
    TraditionalML/SparseFloatMatrix.cpp
    TraditionalML/StratifiedCrossValidationSubProblem.cpp
    TraditionalML/TrustRegionNewtonOptimizer.cpp
    NeoML.natvis
)

set(NeoML_SOURCES
    ${NeoML_SOURCES_COMPACT}
    Dnn/DnnDistributed.cpp
    Dnn/DnnOptimization.cpp
    Dnn/Layers/3dPoolingLayer.cpp
    Dnn/Layers/3dTransposedConvLayer.cpp
    Dnn/Layers/AccumulativeLookupLayer.cpp
    Dnn/Layers/AccuracyLayer.cpp
    Dnn/Layers/ArgmaxLayer.cpp
    Dnn/Layers/AttentionLayer.cpp
    Dnn/Layers/BertConvLayer.cpp
    Dnn/Layers/BinaryFocalLossLayer.cpp
    Dnn/Layers/CenterLossLayer.cpp
    Dnn/Layers/ChannelwiseWith1x1Layer.cpp
    Dnn/Layers/CrfLayer.cpp
    Dnn/Layers/CtcLayer.cpp
    Dnn/Layers/CumSumLayer.cpp
    Dnn/Layers/DepthToSpaceLayer.cpp
    Dnn/Layers/DotProductLayer.cpp
    Dnn/Layers/EnumBinarizationLayer.cpp
    Dnn/Layers/FocalLossLayer.cpp
    Dnn/Layers/FullyConnectedSourceLayer.cpp
    Dnn/Layers/GlobalMaxPoolingLayer.cpp
    Dnn/Layers/GlobalSumPoolingLayer.cpp
    Dnn/Layers/GruLayer.cpp
    Dnn/Layers/ImageAndPixelConversionLayer.cpp
    Dnn/Layers/ImageResizeLayer.cpp
    Dnn/Layers/InterpolationLayer.cpp
    Dnn/Layers/IrnnLayer.cpp
    Dnn/Layers/LogicalLayers.cpp
    Dnn/Layers/LrnLayer.cpp
    Dnn/Layers/MaxOverTimePoolingLayer.cpp
    Dnn/Layers/MobileNetV3BlockLayer.cpp
    Dnn/Layers/ModelWrapperLayer.cpp
    Dnn/Layers/ObjectNormalizationLayer.cpp
    Dnn/Layers/Onnx/OnnxEltwiseLayer.cpp
    Dnn/Layers/Onnx/OnnxCastLayer.cpp
    Dnn/Layers/Onnx/OnnxConcatLayer.cpp
    Dnn/Layers/Onnx/OnnxConstantOfShapeLayer.cpp
    Dnn/Layers/Onnx/OnnxConvTransposeLayer.cpp
    Dnn/Layers/Onnx/OnnxExpandLayer.cpp
    Dnn/Layers/Onnx/OnnxGatherLayer.cpp
    Dnn/Layers/Onnx/OnnxLayerBase.cpp
    Dnn/Layers/Onnx/OnnxLayers.cpp
    Dnn/Layers/Onnx/OnnxNonZeroLayer.cpp
    Dnn/Layers/Onnx/OnnxOneHotLayer.cpp
    Dnn/Layers/Onnx/OnnxRangeLayer.cpp
    Dnn/Layers/Onnx/OnnxReshapeLayer.cpp
    Dnn/Layers/Onnx/OnnxResizeLayer.cpp
    Dnn/Layers/Onnx/OnnxShapeLayer.cpp
    Dnn/Layers/Onnx/OnnxShapeToBlobLayer.cpp
    Dnn/Layers/Onnx/OnnxSliceLayer.cpp
    Dnn/Layers/Onnx/OnnxSourceHelper.cpp
    Dnn/Layers/Onnx/OnnxSplitLayer.cpp
    Dnn/Layers/Onnx/OnnxTransformHelper.cpp
    Dnn/Layers/Onnx/OnnxTransposeHelper.cpp
    Dnn/Layers/PositionalEmbeddingLayer.cpp
    Dnn/Layers/PrecisionRecallLayer.cpp
    Dnn/Layers/ProjectionPoolingLayer.cpp
    Dnn/Layers/ReorgLayer.cpp
    Dnn/Layers/RepeatSequenceLayer.cpp
    Dnn/Layers/RowwiseOperationChainLayer.cpp
    Dnn/Layers/ScatterGatherLayers.cpp
    Dnn/Layers/SequenceSumLayer.cpp
    Dnn/Layers/SpaceToDepthLayer.cpp
    Dnn/Layers/SubSequenceLayer.cpp
    Dnn/Layers/TiedEmbeddingsLayer.cpp
    Dnn/Layers/TransformerLayer.cpp
    Dnn/Layers/TransformerSourceMaskLayer.cpp
    Dnn/Layers/Upsampling2DLayer.cpp
    Dnn/Optimization/BatchNormFusionOptimizer.cpp
    Dnn/Optimization/ChannelwiseWith1x1Optimizer.cpp
    Dnn/Optimization/Graph.cpp
    Dnn/Optimization/MobileNetV2Optimizer.cpp
    Dnn/Optimization/MobileNetV3Optimizer.cpp
<<<<<<< HEAD
    Dnn/Optimization/TrivialLayerOptimizer.cpp
    Dnn/Rowwise/Activation.cpp
    Dnn/Rowwise/ChannelwiseConv.cpp
    Dnn/Rowwise/ChannelwiseWith1x1.cpp
    Dnn/Rowwise/Conv.cpp
    Dnn/Rowwise/ImageResize.cpp
    Dnn/Rowwise/MobileNetV2.cpp
    Dnn/Rowwise/Pooling.cpp
    Dnn/Rowwise/RowwiseOperation.cpp
=======
    Dnn/Optimization/OptimizerFunctions.cpp
>>>>>>> d9bdcd55
    TraditionalML/BytePairEncoderTrainer.cpp
    TraditionalML/ClusterCenter.cpp
    TraditionalML/CommonCluster.cpp
    TraditionalML/DifferentialEvolution.cpp
    TraditionalML/FirstComeClustering.cpp
    TraditionalML/HierarchicalClustering.cpp
    TraditionalML/IsoDataClustering.cpp
    TraditionalML/KMeansClustering.cpp
    TraditionalML/NaiveHierarchicalClustering.cpp
    TraditionalML/NnChainHierarchicalClustering.cpp
    TraditionalML/PCA.cpp
    TraditionalML/SMOptimizer.cpp
    TraditionalML/SubwordDecoder.cpp
    TraditionalML/SubwordEncoder.cpp
    TraditionalML/SubwordEncoderTrainer.cpp
    TraditionalML/Svm.cpp
    TraditionalML/SvmKernel.cpp
    TraditionalML/UnigramTrainer.cpp
    TraditionalML/UnigramTools.cpp
    TraditionalML/Utf8Tools.cpp
    TraditionalML/WordDictionary.cpp
)

set(NeoML_NON_UNITY_SOURCES_COMPACT
    Dnn/DnnSolver.cpp
    Dnn/Layers/LossLayer.cpp
    Dnn/Layers/LstmLayer.cpp
    TraditionalML/CompactRegressionTree.cpp
    TraditionalML/DecisionTreeClassificationModel.cpp
    TraditionalML/GradientBoost.cpp
    TraditionalML/GradientBoostModel.cpp
    TraditionalML/GradientBoostQuickScorer.cpp
    TraditionalML/LinearBinaryModel.cpp
    TraditionalML/LinkedRegressionTree.cpp
    TraditionalML/OneVersusAllModel.cpp
    TraditionalML/OneVersusOneModel.cpp
    TraditionalML/SparseFloatVector.cpp
)

set(NeoML_NON_UNITY_SOURCES
    ${NeoML_NON_UNITY_SOURCES_COMPACT}
    TraditionalML/BytePairEncoder.cpp
    TraditionalML/SvmBinaryModel.cpp
    TraditionalML/UnigramEncoder.cpp
)

set(NeoML_HEADERS_COMPACT
    TraditionalML/CompactRegressionTree.h
    TraditionalML/DecisionTreeClassificationModel.h
    TraditionalML/DecisionTreeNodeBase.h
    TraditionalML/DecisionTreeNodeClassificationStatistic.h
    TraditionalML/DecisionTreeNodeStatisticBase.h
    TraditionalML/GradientBoostFastHistProblem.h
    TraditionalML/GradientBoostFastHistTreeBuilder.h
    TraditionalML/GradientBoostFullProblem.h
    TraditionalML/GradientBoostFullTreeBuilder.h
    TraditionalML/GradientBoostModel.h
    TraditionalML/GradientBoostQSEnsemble.h
    TraditionalML/GradientBoostStatisticsSingle.h
    TraditionalML/GradientBoostStatisticsMulti.h
    TraditionalML/GradientBoostThreadTask.h
    TraditionalML/LinearBinaryModel.h
    TraditionalML/LinkedRegressionTree.h
    TraditionalML/OneVersusAllModel.h
    TraditionalML/OneVersusOneModel.h
    TraditionalML/ProblemWrappers.h
    TraditionalML/ProblemWrappers.inl
    TraditionalML/RegressionTree.h
    TraditionalML/SerializeCompact.h

    # Headers
    ../include/NeoML/ArchiveFile.h
    ../include/NeoML/NeoML.h
    ../include/NeoML/NeoMLCommon.h
    ../include/NeoML/NeoMLDefs.h
    ../include/NeoML/Random.h
    ../include/NeoML/Dnn/AutoDiff.h
    ../include/NeoML/Dnn/AutoDiffFunctions.h
    ../include/NeoML/Dnn/Dnn.h
    ../include/NeoML/Dnn/Dnn.inl
    ../include/NeoML/Dnn/DnnBlob.h
    ../include/NeoML/Dnn/DnnInitializer.h
    ../include/NeoML/Dnn/DnnLambdaHolder.h
    ../include/NeoML/Dnn/DnnSolver.h
    ../include/NeoML/Dnn/DnnSparseMatrix.h
    ../include/NeoML/Dnn/Layers/3dConvLayer.h
    ../include/NeoML/Dnn/Layers/ActivationLayers.h
    ../include/NeoML/Dnn/Layers/AddToObjectLayer.h
    ../include/NeoML/Dnn/Layers/BackLinkLayer.h
    ../include/NeoML/Dnn/Layers/BaseInPlaceLayer.h
    ../include/NeoML/Dnn/Layers/BatchNormalizationLayer.h
    ../include/NeoML/Dnn/Layers/BroadcastLayer.h
    ../include/NeoML/Dnn/Layers/CastLayer.h
    ../include/NeoML/Dnn/Layers/ChannelwiseConvLayer.h
    ../include/NeoML/Dnn/Layers/CompositeLayer.h
    ../include/NeoML/Dnn/Layers/ConcatLayer.h
    ../include/NeoML/Dnn/Layers/ConvLayer.h
    ../include/NeoML/Dnn/Layers/DataLayer.h
    ../include/NeoML/Dnn/Layers/DropoutLayer.h
    ../include/NeoML/Dnn/Layers/EltwiseLayer.h
    ../include/NeoML/Dnn/Layers/FullyConnectedLayer.h
    ../include/NeoML/Dnn/Layers/GlobalMeanPoolingLayer.h
    ../include/NeoML/Dnn/Layers/IndRnnLayer.h
    ../include/NeoML/Dnn/Layers/LossLayer.h
    ../include/NeoML/Dnn/Layers/LstmLayer.h
    ../include/NeoML/Dnn/Layers/MatrixMultiplicationLayer.h
    ../include/NeoML/Dnn/Layers/MobileNetV2BlockLayer.h
    ../include/NeoML/Dnn/Layers/MultichannelLookupLayer.h
    ../include/NeoML/Dnn/Layers/MultiheadAttentionLayer.h
    ../include/NeoML/Dnn/Layers/ObjectNormalizationLayer.h
    ../include/NeoML/Dnn/Layers/PoolingLayer.h
    ../include/NeoML/Dnn/Layers/RecurrentLayer.h
    ../include/NeoML/Dnn/Layers/QrnnLayer.h
    ../include/NeoML/Dnn/Layers/QualityControlLayer.h
    ../include/NeoML/Dnn/Layers/SinkLayer.h
    ../include/NeoML/Dnn/Layers/SoftmaxLayer.h
    ../include/NeoML/Dnn/Layers/SourceLayer.h
    ../include/NeoML/Dnn/Layers/SplitLayer.h
    ../include/NeoML/Dnn/Layers/TimeConvLayer.h
    ../include/NeoML/Dnn/Layers/TransformLayer.h
    ../include/NeoML/Dnn/Layers/TransposedConvLayer.h
    ../include/NeoML/Dnn/Layers/TransposeLayer.h

    ../include/NeoML/TraditionalML/ClassificationProbability.h
    ../include/NeoML/TraditionalML/ClassificationResult.h
    ../include/NeoML/TraditionalML/CrossValidationSubProblem.h
    ../include/NeoML/TraditionalML/CrossValidation.h
    ../include/NeoML/TraditionalML/DecisionTree.h
    ../include/NeoML/TraditionalML/FeatureSelection.h
    ../include/NeoML/TraditionalML/FloatVector.h
    ../include/NeoML/TraditionalML/Function.h
    ../include/NeoML/TraditionalML/FunctionEvaluation.h
    ../include/NeoML/TraditionalML/GradientBoost.h
    ../include/NeoML/TraditionalML/GradientBoostQuickScorer.h
    ../include/NeoML/TraditionalML/Linear.h
    ../include/NeoML/TraditionalML/MemoryProblem.h
    ../include/NeoML/TraditionalML/Model.h
    ../include/NeoML/TraditionalML/OneVersusAll.h
    ../include/NeoML/TraditionalML/OneVersusOne.h
    ../include/NeoML/TraditionalML/PlattScalling.h
    ../include/NeoML/TraditionalML/Problem.h
    ../include/NeoML/TraditionalML/Score.h
    ../include/NeoML/TraditionalML/Shuffler.h
    ../include/NeoML/TraditionalML/SimpleGenerator.h
    ../include/NeoML/TraditionalML/SparseFloatMatrix.h
    ../include/NeoML/TraditionalML/SparseFloatVector.h
    ../include/NeoML/TraditionalML/SparseVectorIterator.h
    ../include/NeoML/TraditionalML/StratifiedCrossValidationSubProblem.h
    ../include/NeoML/TraditionalML/TrainingModel.h
    ../include/NeoML/TraditionalML/TrustRegionNewtonOptimizer.h
    ../include/NeoML/TraditionalML/VariableMatrix.h
    ../include/NeoML/TraditionalML/VectorIterator.h
)

set(NeoML_HEADERS
    ${NeoML_HEADERS_COMPACT}
    Dnn/Layers/MobileNetBlockUtils.h
    Dnn/Optimization/BatchNormFusionOptimizer.h
    Dnn/Optimization/ChannelwiseWith1x1Optimizer.h
    Dnn/Optimization/MobileNetV2Optimizer.h
    Dnn/Optimization/MobileNetV3Optimizer.h
<<<<<<< HEAD
    Dnn/Optimization/TrivialLayerOptimizer.h
=======
    Dnn/Optimization/OptimizerFunctions.h
>>>>>>> d9bdcd55
    TraditionalML/BytePairEncoder.h
    TraditionalML/BytePairEncoderTrainer.h
    TraditionalML/NaiveHierarchicalClustering.h
    TraditionalML/NnChainHierarchicalClustering.h
    TraditionalML/SMOptimizer.h
    TraditionalML/SvmBinaryModel.h
    TraditionalML/SubwordDecoder.h
    TraditionalML/UnigramEncoder.h
    TraditionalML/UnigramTrainer.h
    TraditionalML/UnigramTools.h
    TraditionalML/Utf8Tools.h

    # Headers
    ../include/NeoML/Dnn/DnnDistributed.h
    ../include/NeoML/Dnn/DnnOptimization.h
    ../include/NeoML/Dnn/Layers/3dPoolingLayer.h
    ../include/NeoML/Dnn/Layers/3dTransposedConvLayer.h
    ../include/NeoML/Dnn/Layers/AccumulativeLookupLayer.h
    ../include/NeoML/Dnn/Layers/AccuracyLayer.h
    ../include/NeoML/Dnn/Layers/ArgmaxLayer.h
    ../include/NeoML/Dnn/Layers/AttentionLayer.h
    ../include/NeoML/Dnn/Layers/BertConvLayer.h
    ../include/NeoML/Dnn/Layers/BinaryFocalLossLayer.h
    ../include/NeoML/Dnn/Layers/CenterLossLayer.h
    ../include/NeoML/Dnn/Layers/ChannelwiseWith1x1Layer.h
    ../include/NeoML/Dnn/Layers/CrfLayer.h
    ../include/NeoML/Dnn/Layers/CtcLayer.h
    ../include/NeoML/Dnn/Layers/CumSumLayer.h
    ../include/NeoML/Dnn/Layers/DepthToSpaceLayer.h
    ../include/NeoML/Dnn/Layers/DotProductLayer.h
    ../include/NeoML/Dnn/Layers/EnumBinarizationLayer.h
    ../include/NeoML/Dnn/Layers/FocalLossLayer.h
    ../include/NeoML/Dnn/Layers/FullyConnectedSourceLayer.h
    ../include/NeoML/Dnn/Layers/GlobalMaxPoolingLayer.h
    ../include/NeoML/Dnn/Layers/GlobalSumPoolingLayer.h
    ../include/NeoML/Dnn/Layers/GruLayer.h
    ../include/NeoML/Dnn/Layers/ImageAndPixelConversionLayer.h
    ../include/NeoML/Dnn/Layers/ImageResizeLayer.h
    ../include/NeoML/Dnn/Layers/InterpolationLayer.h
    ../include/NeoML/Dnn/Layers/IrnnLayer.h
    ../include/NeoML/Dnn/Layers/LogicalLayers.h
    ../include/NeoML/Dnn/Layers/LrnLayer.h
    ../include/NeoML/Dnn/Layers/MaxOverTimePoolingLayer.h
    ../include/NeoML/Dnn/Layers/MobileNetV3BlockLayer.h
    ../include/NeoML/Dnn/Layers/ModelWrapperLayer.h
    ../include/NeoML/Dnn/Layers/MultiHingeLossLayer.h
    ../include/NeoML/Dnn/Layers/ObjectNormalizationLayer.h
    ../include/NeoML/Dnn/Layers/Onnx/OnnxEltwiseLayer.h
    ../include/NeoML/Dnn/Layers/Onnx/OnnxCastLayer.h
    ../include/NeoML/Dnn/Layers/Onnx/OnnxConcatLayer.h
    ../include/NeoML/Dnn/Layers/Onnx/OnnxConstantOfShapeLayer.h
    ../include/NeoML/Dnn/Layers/Onnx/OnnxConvTransposeLayer.h
    ../include/NeoML/Dnn/Layers/Onnx/OnnxExpandLayer.h
    ../include/NeoML/Dnn/Layers/Onnx/OnnxGatherLayer.h
    ../include/NeoML/Dnn/Layers/Onnx/OnnxLayerBase.h
    ../include/NeoML/Dnn/Layers/Onnx/OnnxLayers.h
    ../include/NeoML/Dnn/Layers/Onnx/OnnxNonZeroLayer.h
    ../include/NeoML/Dnn/Layers/Onnx/OnnxOneHotLayer.h
    ../include/NeoML/Dnn/Layers/Onnx/OnnxRangeLayer.h
    ../include/NeoML/Dnn/Layers/Onnx/OnnxReshapeLayer.h
    ../include/NeoML/Dnn/Layers/Onnx/OnnxResizeLayer.h
    ../include/NeoML/Dnn/Layers/Onnx/OnnxShapeLayer.h
    ../include/NeoML/Dnn/Layers/Onnx/OnnxShapeToBlobLayer.h
    ../include/NeoML/Dnn/Layers/Onnx/OnnxSliceLayer.h
    ../include/NeoML/Dnn/Layers/Onnx/OnnxSourceHelper.h
    ../include/NeoML/Dnn/Layers/Onnx/OnnxSplitLayer.h
    ../include/NeoML/Dnn/Layers/Onnx/OnnxTransformHelper.h
    ../include/NeoML/Dnn/Layers/Onnx/OnnxTransposeHelper.h
    ../include/NeoML/Dnn/Layers/PoolingLayer.h
    ../include/NeoML/Dnn/Layers/PositionalEmbeddingLayer.h
    ../include/NeoML/Dnn/Layers/PrecisionRecallLayer.h
    ../include/NeoML/Dnn/Layers/ProjectionPoolingLayer.h
    ../include/NeoML/Dnn/Layers/ReorgLayer.h
    ../include/NeoML/Dnn/Layers/RepeatSequenceLayer.h
    ../include/NeoML/Dnn/Layers/RowwiseOperationChainLayer.h
    ../include/NeoML/Dnn/Layers/ScatterGatherLayers.h
    ../include/NeoML/Dnn/Layers/SequenceSumLayer.h
    ../include/NeoML/Dnn/Layers/SpaceToDepthLayer.h
    ../include/NeoML/Dnn/Layers/SubSequenceLayer.h
    ../include/NeoML/Dnn/Layers/TiedEmbeddingsLayer.h
    ../include/NeoML/Dnn/Layers/TransformerLayer.h
    ../include/NeoML/Dnn/Layers/TransformerSourceMaskLayer.h
    ../include/NeoML/Dnn/Layers/Upsampling2DLayer.h

    ../include/NeoML/Dnn/Optimization/Graph.h

    ../include/NeoML/Dnn/Rowwise/Activation.h
    ../include/NeoML/Dnn/Rowwise/ChannelwiseConv.h
    ../include/NeoML/Dnn/Rowwise/ChannelwiseWith1x1.h
    ../include/NeoML/Dnn/Rowwise/Conv.h
    ../include/NeoML/Dnn/Rowwise/ImageResize.h
    ../include/NeoML/Dnn/Rowwise/MobileNetV2.h
    ../include/NeoML/Dnn/Rowwise/Pooling.h
    ../include/NeoML/Dnn/Rowwise/RowwiseOperation.h

    ../include/NeoML/TraditionalML/ClusterCenter.h
    ../include/NeoML/TraditionalML/Clustering.h
    ../include/NeoML/TraditionalML/CommonCluster.h
    ../include/NeoML/TraditionalML/DifferentialEvolution.h
    ../include/NeoML/TraditionalML/FirstComeClustering.h
    ../include/NeoML/TraditionalML/GraphGenerator.h
    ../include/NeoML/TraditionalML/HierarchicalClustering.h
    ../include/NeoML/TraditionalML/IsoDataClustering.h
    ../include/NeoML/TraditionalML/KMeansClustering.h
    ../include/NeoML/TraditionalML/LdGraph.h
    ../include/NeoML/TraditionalML/MatchingGenerator.h
    ../include/NeoML/TraditionalML/PCA.h
    ../include/NeoML/TraditionalML/SubwordEncoder.h
    ../include/NeoML/TraditionalML/SubwordEncoderTrainer.h
    ../include/NeoML/TraditionalML/Svm.h
    ../include/NeoML/TraditionalML/SvmKernel.h
    ../include/NeoML/TraditionalML/WordDictionary.h
)

set_target_properties( ${PROJECT_NAME} PROPERTIES
    UNITY_BUILD_MODE BATCH
    UNITY_BUILD_BATCH_SIZE ${NeoML_UNITY_BUILD_BATCH_SIZE}
)

if(NOT IOS AND NOT ANDROID)
    set_property(SOURCE ${NeoML_NON_UNITY_SOURCES} PROPERTY SKIP_UNITY_BUILD_INCLUSION ON)
    target_sources( ${PROJECT_NAME} PRIVATE
        ${NeoML_SOURCES}
        ${NeoML_NON_UNITY_SOURCES}
        ${NeoML_HEADERS}
    )
else()
    set_property(SOURCE ${NeoML_NON_UNITY_SOURCES_COMPACT} PROPERTY SKIP_UNITY_BUILD_INCLUSION ON)
    target_sources( ${PROJECT_NAME} PRIVATE
        ${NeoML_SOURCES_COMPACT}
        ${NeoML_NON_UNITY_SOURCES_COMPACT}
        ${NeoML_HEADERS_COMPACT}
    )
endif()

target_include_directories(${PROJECT_NAME}
    PUBLIC
        $<BUILD_INTERFACE:${CMAKE_CURRENT_SOURCE_DIR}/../include>
    PRIVATE
        $<BUILD_INTERFACE:${CMAKE_CURRENT_SOURCE_DIR}>
        $<BUILD_INTERFACE:${CMAKE_CURRENT_SOURCE_DIR}/TraditionalML>
)

if(USE_FINE_OBJECTS)
    target_link_libraries(${PROJECT_NAME} PRIVATE FineObjects)

    target_compile_definitions(${PROJECT_NAME} PUBLIC NEOML_USE_FINEOBJ)

    set(MESSAGES_DIR ${CMAKE_BINARY_DIR}/${PROJECT_NAME}.Messages)
    set(MESSAGES_SRC ${MESSAGES_DIR}/NeoMLMessages.cpp)
    add_custom_command(
        OUTPUT ${MESSAGES_SRC}
        COMMAND ${FINE_MESSAGE_COMPILER} -R ${MESSAGES_DIR} ${CMAKE_CURRENT_SOURCE_DIR}/../NeoMLMessages.msg
        MAIN_DEPENDENCY ${CMAKE_CURRENT_SOURCE_DIR}/../NeoMLMessages.msg
        WORKING_DIRECTORY ${FINE_MESSAGE_COMPILER_DIR}
        COMMENT "Generating messages."
    )
    
    set_property(SOURCE ${MESSAGES_SRC} PROPERTY GENERATED ON)
    target_sources(${PROJECT_NAME} PRIVATE ${MESSAGES_SRC})
else()
    add_subdirectory(../include/NeoML/FineObjLite ${CMAKE_BINARY_DIR}/NeoML/include/FineObjLite)
    target_link_libraries(${PROJECT_NAME} PUBLIC FineObjLite)
    source_group("Header Files\\FineObjLite" REGULAR_EXPRESSION "^.*FOL\.h$")
    target_include_directories(${PROJECT_NAME} PUBLIC $<INSTALL_INTERFACE:${CMAKE_INSTALL_INCLUDEDIR}/>)
endif()

# Win resources
if(WIN32)
	if(USE_FINE_OBJECTS)
		target_include_directories(${PROJECT_NAME} PRIVATE
			$<BUILD_INTERFACE:$<$<COMPILE_LANGUAGE:RC>:${FINE_ROOT}/Build/Inc ${FINE_ROOT}/FineObjects ${MESSAGES_DIR}>>
		)
	else()
		target_include_directories(${PROJECT_NAME} PRIVATE 
			$<BUILD_INTERFACE:$<$<COMPILE_LANGUAGE:RC>:${CMAKE_CURRENT_SOURCE_DIR}/../../Build/Inc>>
		)
	endif()

    enable_language(RC)
    target_sources(${PROJECT_NAME} PRIVATE ../NeoML.rc)
endif()

target_compile_features(${PROJECT_NAME} PUBLIC cxx_std_14)

add_subdirectory(../../NeoMathEngine ${CMAKE_BINARY_DIR}/NeoMathEngine)

target_compile_definitions(${PROJECT_NAME} PRIVATE BUILD_NEOML)
if(NOT NeoML_BUILD_SHARED)
    target_compile_definitions(${PROJECT_NAME} PUBLIC STATIC_NEOML)
endif()

if(CMAKE_SIZEOF_VOID_P EQUAL 4 AND NOT ANDROID)
    target_compile_definitions(${PROJECT_NAME} PRIVATE _FILE_OFFSET_BITS=64)
endif()

target_link_libraries(${PROJECT_NAME} PUBLIC NeoMathEngine)
if(ANDROID)
    target_link_libraries(${PROJECT_NAME} PRIVATE android)
endif()

configure_target(${PROJECT_NAME})

if(USE_FINE_OBJECTS)
    fine_unexport_symbols(${PROJECT_NAME})
endif()<|MERGE_RESOLUTION|>--- conflicted
+++ resolved
@@ -170,8 +170,7 @@
     Dnn/Optimization/Graph.cpp
     Dnn/Optimization/MobileNetV2Optimizer.cpp
     Dnn/Optimization/MobileNetV3Optimizer.cpp
-<<<<<<< HEAD
-    Dnn/Optimization/TrivialLayerOptimizer.cpp
+    Dnn/Optimization/OptimizerFunctions.cpp
     Dnn/Rowwise/Activation.cpp
     Dnn/Rowwise/ChannelwiseConv.cpp
     Dnn/Rowwise/ChannelwiseWith1x1.cpp
@@ -180,9 +179,6 @@
     Dnn/Rowwise/MobileNetV2.cpp
     Dnn/Rowwise/Pooling.cpp
     Dnn/Rowwise/RowwiseOperation.cpp
-=======
-    Dnn/Optimization/OptimizerFunctions.cpp
->>>>>>> d9bdcd55
     TraditionalML/BytePairEncoderTrainer.cpp
     TraditionalML/ClusterCenter.cpp
     TraditionalML/CommonCluster.cpp
@@ -344,11 +340,7 @@
     Dnn/Optimization/ChannelwiseWith1x1Optimizer.h
     Dnn/Optimization/MobileNetV2Optimizer.h
     Dnn/Optimization/MobileNetV3Optimizer.h
-<<<<<<< HEAD
-    Dnn/Optimization/TrivialLayerOptimizer.h
-=======
     Dnn/Optimization/OptimizerFunctions.h
->>>>>>> d9bdcd55
     TraditionalML/BytePairEncoder.h
     TraditionalML/BytePairEncoderTrainer.h
     TraditionalML/NaiveHierarchicalClustering.h
