/* Copyright © 2017-2023 ABBYY Production LLC

Licensed under the Apache License, Version 2.0 (the "License");
you may not use this file except in compliance with the License.
You may obtain a copy of the License at

http://www.apache.org/licenses/LICENSE-2.0

Unless required by applicable law or agreed to in writing, software
distributed under the License is distributed on an "AS IS" BASIS,
WITHOUT WARRANTIES OR CONDITIONS OF ANY KIND, either express or implied.
See the License for the specific language governing permissions and
limitations under the License.
--------------------------------------------------------------------------------------------------------------*/

#include <common.h>
#pragma hdrstop

#include "ChannelwiseWith1x1Optimizer.h"
#include <NeoML/Dnn/Optimization/Graph.h>
#include <NeoML/Dnn/DnnOptimization.h>
#include <NeoML/Dnn/Layers/ChannelwiseConvLayer.h>
#include <NeoML/Dnn/Layers/ChannelwiseWith1x1Layer.h>
#include <NeoML/Dnn/Layers/EltwiseLayer.h>
#include <NeoML/Dnn/Layers/MobileNetV2BlockLayer.h>
#include <NeoML/Dnn/Layers/Onnx/OnnxEltwiseLayer.h>

namespace NeoML {

namespace optimization {

void CChannelwiseWith1x1Optimizer::Apply( CDnnOptimizationReport& report )
{
	// Step 1: add residual connections to the CChannelwiseWith1x1Layer which are already in the graph
	report.ChannelwiseWith1x1Residual = optimizeResidualConnections();
	// Step 2: merge basic layers into non-residual CChannelwiseWith1x1Layer
	report.ChannelwiseWith1x1NonResidual = optimizeNonResidualBlocks();
	// Step 3: add residual connections to the blocks from Step 2 (where possible)
	const int newResidualBlocks = optimizeResidualConnections();
	report.ChannelwiseWith1x1Residual += newResidualBlocks;
	report.ChannelwiseWith1x1NonResidual -= newResidualBlocks;
}

// Replaces layers which are equivalent to non-residual mobilenetv2 block
int CChannelwiseWith1x1Optimizer::optimizeNonResidualBlocks()
{
	int blocksOptimized = 0;

	CArray<CBaseLayer*> layers;
	graph.GetLayers( layers );

	for( CBaseLayer* layer : layers ) {
		graph.ClearSelection();

		if( !graph.HasLayer( layer ) ) {
			// Layer has already been deleted from the graph
			continue;
		}

		CConvLayer* downConv = dynamic_cast<CConvLayer*>( layer );
		if( downConv == nullptr || !isValid1x1Conv( *downConv ) ) {
			continue;
		}
		graph.SelectLayer( *downConv );

		CBaseLayer* channelwiseActivation = graph.SelectConnectedOutput<>( *downConv, 0 , true ).Layer;
<<<<<<< HEAD
		CChannelwiseConvLayer* channelwise = nullptr;
=======
>>>>>>> d9bdcd55
		if( channelwiseActivation == nullptr ) {
			continue;
		}

<<<<<<< HEAD
=======
		CChannelwiseConvLayer* channelwise = nullptr;
>>>>>>> d9bdcd55
		if( isValidActivation( *channelwiseActivation ) ) {
			channelwise = graph.SelectConnectedOutput<CChannelwiseConvLayer>( *channelwiseActivation, 0, true ).Layer;
		} else {
			channelwise = dynamic_cast<CChannelwiseConvLayer*>( channelwiseActivation );
			channelwiseActivation = nullptr;
		}

		if( channelwise == nullptr || !isValidChannelwise( *channelwise ) ) {
			continue;
		}
		CLayerOutput<> channelwiseWith1x1Data = graph.GetConnectedOutput<>( *channelwise, 0 );

		NeoAssert( channelwiseActivation == nullptr
			|| dynamic_cast<IActivationLayer*>( channelwiseActivation ) != nullptr );
		const CActivationDesc channelwiseActivationDesc = channelwiseActivation == nullptr
			? CActivationDesc( AF_Linear, CLinearLayer::CParam{ 1.f, 0.f } )
			: dynamic_cast<IActivationLayer*>( channelwiseActivation )->GetDesc();
		CPtr<CChannelwiseWith1x1Layer> channelwiseWith1x1 = new CChannelwiseWith1x1Layer( graph.MathEngine(),
			channelwise->GetStrideHeight(), channelwise->GetFilterData(), channelwise->GetFreeTermData(),
			channelwiseActivationDesc, downConv->GetFilterData(), downConv->GetFreeTermData(), false );
		channelwiseWith1x1->SetName( graph.GetUniqueName( "ChannelwiseWith1x1" ) );
		graph.AddLayer( *channelwiseWith1x1 );
		graph.Connect( *channelwiseWith1x1, 0, *channelwiseWith1x1Data.Layer, channelwiseWith1x1Data.Index );
		graph.SwitchOutputs( *downConv, 0, *channelwiseWith1x1, 0 );
		graph.DeleteSelectedLayers();
		blocksOptimized++;
	}

	graph.ClearSelection();

	return blocksOptimized;
}

// Merges residual connection layers into non-residual mobilenetv2 blocks
int CChannelwiseWith1x1Optimizer::optimizeResidualConnections()
{
	int blocksOptimized = 0;

	CArray<CBaseLayer*> layers;
	graph.GetLayers( layers );

	for( CBaseLayer* layer : layers ) {
		if( !graph.HasLayer( layer ) ) {
			// Layer has already been deleted from the graph
			continue;
		}

		CEltwiseSumLayer* residual = dynamic_cast<CEltwiseSumLayer*>( layer );
		COnnxEltwiseLayer* onnxResidual = dynamic_cast<COnnxEltwiseLayer*>( layer );
		if( ( onnxResidual == nullptr || onnxResidual->GetOperation() != COnnxEltwiseLayer::TOperation::Add ) 
			&& residual == nullptr )
		{
			continue;
		}

		if( graph.GetInputCount( *layer ) != 2 ) {
			continue;
		}

		for( int i = 0; i < 2; ++i ) {
			CChannelwiseWith1x1Layer* channelwiseWith1x1 = graph.GetConnectedOutput<CChannelwiseWith1x1Layer>(
				*layer, i ).Layer;
			if( channelwiseWith1x1 == nullptr || graph.GetInputCount( *channelwiseWith1x1 ) != 1
				|| graph.GetOutputCount( *channelwiseWith1x1 ) != 1
				|| graph.GetConnectedInputsCount( *channelwiseWith1x1, 0 ) != 1
				|| channelwiseWith1x1->Residual() )
			{
				continue;
			}

			CLayerOutput<> channelwiseWith1x1Data = graph.GetConnectedOutput<>( *channelwiseWith1x1, 0 );
			CLayerOutput<> otherResidualData = graph.GetConnectedOutput<>( *layer, 1 - i );
			if( channelwiseWith1x1Data == otherResidualData ) {
				graph.SwitchOutputs( *layer, 0, *channelwiseWith1x1, 0 );
				channelwiseWith1x1->SetResidual( true );
				graph.DeleteLayer( *layer );
				++blocksOptimized;
				break;
			}
		}
	}

	return blocksOptimized;
}

// Checks that CConvLayer meets the criteria of 1x1 convolution inside MobileNetV2 block
bool CChannelwiseWith1x1Optimizer::isValid1x1Conv( CConvLayer& conv ) const
{
	return graph.GetInputCount( conv ) == 1 && conv.GetFilterHeight() == 1 && conv.GetFilterWidth() == 1
		&& conv.GetPaddingHeight() == 0 && conv.GetPaddingWidth() == 0 && conv.GetStrideHeight() == 1
		&& conv.GetStrideWidth() == 1;
}

// Checks that layer meets the criteria for activation function inside MobileNetV2 block
bool CChannelwiseWith1x1Optimizer::isValidActivation( CBaseLayer& layer ) const
{
	return ( dynamic_cast<CReLULayer*>( &layer ) != nullptr || dynamic_cast<CHSwishLayer*>( &layer ) != nullptr )
		&& graph.GetInputCount( layer ) == 1;
}

// Checks that channelwise layer meets the criteria for channelwise inside MobileNetV2 block
bool CChannelwiseWith1x1Optimizer::isValidChannelwise( CChannelwiseConvLayer& channelwise ) const
{
	return graph.GetInputCount( channelwise ) == 1
		&& channelwise.GetFilterHeight() == 3 && channelwise.GetFilterWidth() == 3
		&& channelwise.GetDilationHeight() == 1 && channelwise.GetDilationWidth() == 1
		&& channelwise.GetPaddingHeight() == 1 && channelwise.GetPaddingWidth() == 1
		&& channelwise.GetStrideHeight() == channelwise.GetStrideWidth()
		&& ( channelwise.GetStrideHeight() == 1 || channelwise.GetStrideHeight() == 2 );
}

} // namespace optimization

} // namespace NeoML<|MERGE_RESOLUTION|>--- conflicted
+++ resolved
@@ -64,18 +64,11 @@
 		graph.SelectLayer( *downConv );
 
 		CBaseLayer* channelwiseActivation = graph.SelectConnectedOutput<>( *downConv, 0 , true ).Layer;
-<<<<<<< HEAD
-		CChannelwiseConvLayer* channelwise = nullptr;
-=======
->>>>>>> d9bdcd55
 		if( channelwiseActivation == nullptr ) {
 			continue;
 		}
 
-<<<<<<< HEAD
-=======
 		CChannelwiseConvLayer* channelwise = nullptr;
->>>>>>> d9bdcd55
 		if( isValidActivation( *channelwiseActivation ) ) {
 			channelwise = graph.SelectConnectedOutput<CChannelwiseConvLayer>( *channelwiseActivation, 0, true ).Layer;
 		} else {
