--- conflicted
+++ resolved
@@ -363,13 +363,8 @@
 			"LSTM's initial state's object size must be equal to the hidden size" );
 	}
 
-<<<<<<< HEAD
 	if( inputDescs.Size() > 2 ) {
-		CheckArchitecture( inputDescs[2].GetDataType() == CT_Float, GetName(),
-=======
-	if( inputDescs.Size() == 2 ) {
 		CheckArchitecture( inputDescs[2].GetDataType() == CT_Float, GetPath(),
->>>>>>> e8aacaac
 			"LSTM's initial story must be CT_Float" );
 		CheckArchitecture( inputDescs[2].BatchLength() == 1, GetPath(),
 			"LSTM's initial story's BD_BatchLength must be 1" );
