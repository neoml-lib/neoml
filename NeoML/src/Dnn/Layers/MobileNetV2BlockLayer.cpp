/* Copyright © 2017-2022 ABBYY Production LLC

Licensed under the Apache License, Version 2.0 (the "License");
you may not use this file except in compliance with the License.
You may obtain a copy of the License at

	http://www.apache.org/licenses/LICENSE-2.0

Unless required by applicable law or agreed to in writing, software
distributed under the License is distributed on an "AS IS" BASIS,
WITHOUT WARRANTIES OR CONDITIONS OF ANY KIND, either express or implied.
See the License for the specific language governing permissions and
limitations under the License.
--------------------------------------------------------------------------------------------------------------*/

#include <common.h>
#pragma hdrstop

#include <NeoML/Dnn/Layers/MobileNetV2BlockLayer.h>
#include <NeoML/Dnn/Layers/ConvLayer.h>
#include <NeoML/Dnn/Layers/ChannelwiseConvLayer.h>
#include <NeoML/Dnn/Layers/EltwiseLayer.h>

namespace NeoML {

static void storeActivationDesc( const CActivationDesc& desc, CArchive& archive )
{
	TActivationFunction type = desc.GetType();
	NeoAssert( type == AF_ReLU || type == AF_HSwish );

	archive.SerializeEnum( type );
	if( type == AF_ReLU ) {
		float threshold = desc.GetParam<CReLULayer::CParam>().UpperThreshold;
		archive.Serialize( threshold );
	}
}

static CActivationDesc loadActivationDesc( CArchive& archive )
{
<<<<<<< HEAD
	TActivationFunction type;
=======
	TActivationFunction type = AF_HSwish;
>>>>>>> 6506c5ef
	archive.SerializeEnum( type );
	check( type == AF_ReLU || type == AF_HSwish, ERR_BAD_ARCHIVE, archive.Name() );

	switch( type ) {
		case AF_HSwish:
			return CActivationDesc( type );
		case AF_ReLU:
		{
			float threshold = 0;
			archive.Serialize( threshold );
			return CActivationDesc( AF_ReLU, CReLULayer::CParam{ threshold } );
		}
		default:
			NeoAssert( false );
	}

	// Avoid possible compiler warnings
	return CActivationDesc( type );
}

//---------------------------------------------------------------------------------------------------------------------

CMobileNetV2BlockLayer::CMobileNetV2BlockLayer( IMathEngine& mathEngine, const CPtr<CDnnBlob>& expandFilter,
		const CPtr<CDnnBlob>& expandFreeTerm, const CActivationDesc& expandActivation, int stride,
		const CPtr<CDnnBlob>& channelwiseFilter, const CPtr<CDnnBlob>& channelwiseFreeTerm,
		const CActivationDesc& channelwiseActivation, const CPtr<CDnnBlob>& downFilter,
		const CPtr<CDnnBlob>& downFreeTerm, bool residual ) :
	CBaseLayer( mathEngine, "MobileNetV2Block", false ),
	residual( residual ),
	stride( stride ),
	expandActivation( expandActivation ),
	channelwiseActivation( channelwiseActivation ),
	convDesc( nullptr )
{
	paramBlobs.SetSize( P_Count );
	setParamBlob( P_ExpandFilter, expandFilter );
	setParamBlob( P_ExpandFreeTerm, expandFreeTerm );
	setParamBlob( P_ChannelwiseFilter, channelwiseFilter );
	setParamBlob( P_ChannelwiseFreeTerm, channelwiseFreeTerm );
	setParamBlob( P_DownFilter, downFilter );
	setParamBlob( P_DownFreeTerm, downFreeTerm );
}

CMobileNetV2BlockLayer::CMobileNetV2BlockLayer( IMathEngine& mathEngine ) :
	CBaseLayer( mathEngine, "MobileNetV2Block", false ),
	residual( false ),
	stride( 0 ),
	expandActivation( AF_HSwish ),
	channelwiseActivation( AF_HSwish ),
	convDesc( nullptr )
{
	paramBlobs.SetSize( P_Count );
}

CMobileNetV2BlockLayer::~CMobileNetV2BlockLayer()
{
	if( convDesc != nullptr ) {
		delete convDesc;
	}
}

void CMobileNetV2BlockLayer::SetResidual( bool newValue )
{
	if( newValue == residual ) {
		return;
	}

	residual = newValue;
	ForceReshape();
}

static const int MobileNetV2BlockLayerVersion = 1;

void CMobileNetV2BlockLayer::Serialize( CArchive& archive )
{
	const int version = archive.SerializeVersion( MobileNetV2BlockLayerVersion );
	CBaseLayer::Serialize( archive );

	archive.Serialize( residual );
	archive.Serialize( stride );

	if( version == 0 ) {
		// In v0 only ReLU activation was supported
		float expandReLUParam = 0;
		float channelwiseReLUParam = 0;
		archive.Serialize( expandReLUParam );
		archive.Serialize( channelwiseReLUParam );
		expandActivation = CActivationDesc( AF_ReLU, CReLULayer::CParam{ expandReLUParam } );
		channelwiseActivation = CActivationDesc( AF_ReLU, CReLULayer::CParam{ channelwiseReLUParam } );
		return;
	}

	if( archive.IsLoading() ) {
		expandActivation = loadActivationDesc( archive );
		channelwiseActivation = loadActivationDesc( archive );
	} else {
		storeActivationDesc( expandActivation, archive );
		storeActivationDesc( channelwiseActivation, archive );
	}
}

void CMobileNetV2BlockLayer::Reshape()
{
	CheckInput1();

	NeoAssert( inputDescs[0].Depth() == 1 );
	const int inputChannels = inputDescs[0].Channels();

	NeoAssert( paramBlobs[P_ExpandFilter] != nullptr );
	const int expandedChannels = paramBlobs[P_ExpandFilter]->GetObjectCount();
	NeoAssert( paramBlobs[P_ExpandFilter]->GetHeight() == 1 );
	NeoAssert( paramBlobs[P_ExpandFilter]->GetWidth() == 1 );
	NeoAssert( paramBlobs[P_ExpandFilter]->GetDepth() == 1 );
	NeoAssert( paramBlobs[P_ExpandFilter]->GetChannelsCount() == inputChannels );
	if( paramBlobs[P_ExpandFreeTerm] != nullptr ) {
		NeoAssert( paramBlobs[P_ExpandFreeTerm]->GetDataSize() == expandedChannels );
	}

	NeoAssert( stride == 1 || stride == 2 );
	NeoAssert( paramBlobs[P_ChannelwiseFilter] != nullptr );
	NeoAssert( paramBlobs[P_ChannelwiseFilter]->GetObjectCount() == 1 );
	NeoAssert( paramBlobs[P_ChannelwiseFilter]->GetHeight() == 3 );
	NeoAssert( paramBlobs[P_ChannelwiseFilter]->GetWidth() == 3 );
	NeoAssert( paramBlobs[P_ChannelwiseFilter]->GetDepth() == 1 );
	NeoAssert( paramBlobs[P_ChannelwiseFilter]->GetChannelsCount() == expandedChannels );
	if( paramBlobs[P_ChannelwiseFreeTerm] != nullptr ) {
		NeoAssert( paramBlobs[P_ChannelwiseFreeTerm]->GetDataSize() == expandedChannels );
	}

	NeoAssert( paramBlobs[P_DownFilter] != nullptr );
	const int outputChannels = paramBlobs[P_DownFilter]->GetObjectCount();
	NeoAssert( paramBlobs[P_DownFilter]->GetHeight() == 1 );
	NeoAssert( paramBlobs[P_DownFilter]->GetWidth() == 1 );
	NeoAssert( paramBlobs[P_DownFilter]->GetDepth() == 1 );
	NeoAssert( paramBlobs[P_DownFilter]->GetChannelsCount() == expandedChannels );
	if( paramBlobs[P_DownFreeTerm] != nullptr ) {
		NeoAssert( paramBlobs[P_DownFreeTerm]->GetDataSize() == outputChannels );
	}

	NeoAssert( !residual || ( inputChannels == outputChannels && stride == 1 ) );

	outputDescs[0] = inputDescs[0];
	if( stride == 2 ) {
		outputDescs[0].SetDimSize( BD_Height, ( inputDescs[0].Height() + 1 ) / 2 );
		outputDescs[0].SetDimSize( BD_Width, ( inputDescs[0].Width() + 1 ) / 2 );
	}
	outputDescs[0].SetDimSize( BD_Channels, outputChannels );

	if( convDesc != nullptr ) {
		delete convDesc;
		convDesc = nullptr;
	}
	CBlobDesc channelwiseInputDesc = inputDescs[0];
	channelwiseInputDesc.SetDimSize( BD_Channels, expandedChannels );
	CBlobDesc channelwiseOutputDesc = outputDescs[0];
	channelwiseOutputDesc.SetDimSize( BD_Channels, expandedChannels );
	CBlobDesc freeTermDesc = paramBlobs[P_ChannelwiseFreeTerm] != nullptr
		? paramBlobs[P_ChannelwiseFreeTerm]->GetDesc() : CBlobDesc();
	convDesc = MathEngine().InitBlobChannelwiseConvolution( channelwiseInputDesc, 1, 1, stride, stride,
		paramBlobs[P_ChannelwiseFilter]->GetDesc(),
		paramBlobs[P_ChannelwiseFreeTerm] != nullptr ? &freeTermDesc : nullptr, channelwiseOutputDesc );

	if( InputsMayBeOverwritten() && inputDescs[0].HasEqualDimensions( outputDescs[0] ) ) {
		NeoAssert( stride == 1 );
		EnableInPlace( true );
	}
}

void CMobileNetV2BlockLayer::RunOnce()
{
	const CConstFloatHandle expandFt = paramBlobs[P_ExpandFreeTerm] == nullptr ? CConstFloatHandle()
		: paramBlobs[P_ExpandFreeTerm]->GetData<const float>();
	const CConstFloatHandle channelwiseFt = paramBlobs[P_ChannelwiseFreeTerm] == nullptr ? CConstFloatHandle()
		: paramBlobs[P_ChannelwiseFreeTerm]->GetData<const float>();
	const CConstFloatHandle downFt = paramBlobs[P_DownFreeTerm] == nullptr ? CConstFloatHandle()
		: paramBlobs[P_DownFreeTerm]->GetData<const float>();
	MathEngine().MobileNetV2Block( inputBlobs[0]->GetDesc(), outputBlobs[0]->GetDesc(), *convDesc,
		inputBlobs[0]->GetData(), paramBlobs[P_ExpandFilter]->GetData(),
		expandFt.IsNull() ? nullptr : &expandFt,
		expandActivation.GetType(),
		expandActivation.GetType() == AF_HSwish ? 0.f : expandActivation.GetParam<CReLULayer::CParam>().UpperThreshold,
		paramBlobs[P_ChannelwiseFilter]->GetData(), channelwiseFt.IsNull() ? nullptr : &channelwiseFt,
		channelwiseActivation.GetType(),
		channelwiseActivation.GetType() == AF_HSwish ? 0.f : channelwiseActivation.GetParam<CReLULayer::CParam>().UpperThreshold,
		paramBlobs[P_DownFilter]->GetData(),
		downFt.IsNull() ? nullptr : &downFt,
		residual, outputBlobs[0]->GetData() );
}

CPtr<CDnnBlob> CMobileNetV2BlockLayer::getParamBlob( TParam param ) const
{
	if( paramBlobs[param] == nullptr ) {
		return nullptr;
	}

	return paramBlobs[param]->GetCopy();
}

void CMobileNetV2BlockLayer::setParamBlob( TParam param, const CPtr<CDnnBlob>& blob )
{
	paramBlobs[param] = blob == nullptr ? nullptr : blob->GetCopy();
}

} // namespace NeoML<|MERGE_RESOLUTION|>--- conflicted
+++ resolved
@@ -22,47 +22,6 @@
 #include <NeoML/Dnn/Layers/EltwiseLayer.h>
 
 namespace NeoML {
-
-static void storeActivationDesc( const CActivationDesc& desc, CArchive& archive )
-{
-	TActivationFunction type = desc.GetType();
-	NeoAssert( type == AF_ReLU || type == AF_HSwish );
-
-	archive.SerializeEnum( type );
-	if( type == AF_ReLU ) {
-		float threshold = desc.GetParam<CReLULayer::CParam>().UpperThreshold;
-		archive.Serialize( threshold );
-	}
-}
-
-static CActivationDesc loadActivationDesc( CArchive& archive )
-{
-<<<<<<< HEAD
-	TActivationFunction type;
-=======
-	TActivationFunction type = AF_HSwish;
->>>>>>> 6506c5ef
-	archive.SerializeEnum( type );
-	check( type == AF_ReLU || type == AF_HSwish, ERR_BAD_ARCHIVE, archive.Name() );
-
-	switch( type ) {
-		case AF_HSwish:
-			return CActivationDesc( type );
-		case AF_ReLU:
-		{
-			float threshold = 0;
-			archive.Serialize( threshold );
-			return CActivationDesc( AF_ReLU, CReLULayer::CParam{ threshold } );
-		}
-		default:
-			NeoAssert( false );
-	}
-
-	// Avoid possible compiler warnings
-	return CActivationDesc( type );
-}
-
-//---------------------------------------------------------------------------------------------------------------------
 
 CMobileNetV2BlockLayer::CMobileNetV2BlockLayer( IMathEngine& mathEngine, const CPtr<CDnnBlob>& expandFilter,
 		const CPtr<CDnnBlob>& expandFreeTerm, const CActivationDesc& expandActivation, int stride,
@@ -76,6 +35,8 @@
 	channelwiseActivation( channelwiseActivation ),
 	convDesc( nullptr )
 {
+	NeoAssert( expandActivation.GetType() == AF_ReLU || expandActivation.GetType() == AF_HSwish );
+	NeoAssert( channelwiseActivation.GetType() == AF_ReLU || channelwiseActivation.GetType() == AF_HSwish );
 	paramBlobs.SetSize( P_Count );
 	setParamBlob( P_ExpandFilter, expandFilter );
 	setParamBlob( P_ExpandFreeTerm, expandFreeTerm );
@@ -135,11 +96,13 @@
 	}
 
 	if( archive.IsLoading() ) {
-		expandActivation = loadActivationDesc( archive );
-		channelwiseActivation = loadActivationDesc( archive );
+		expandActivation = LoadActivationDesc( archive );
+		channelwiseActivation = LoadActivationDesc( archive );
+		NeoAssert( expandActivation.GetType() == AF_ReLU || expandActivation.GetType() == AF_HSwish );
+		NeoAssert( channelwiseActivation.GetType() == AF_ReLU || channelwiseActivation.GetType() == AF_HSwish );
 	} else {
-		storeActivationDesc( expandActivation, archive );
-		storeActivationDesc( channelwiseActivation, archive );
+		StoreActivationDesc( expandActivation, archive );
+		StoreActivationDesc( channelwiseActivation, archive );
 	}
 }
 
