--- conflicted
+++ resolved
@@ -23,43 +23,6 @@
 
 namespace NeoML {
 
-<<<<<<< HEAD
-=======
-static void storeActivationDesc( const CActivationDesc& desc, CArchive& archive )
-{
-	TActivationFunction type = desc.GetType();
-	NeoAssert( type == AF_ReLU || type == AF_HSwish );
-
-	archive.SerializeEnum( type );
-	if( type == AF_ReLU ) {
-		float threshold = desc.GetParam<CReLULayer::CParam>().UpperThreshold;
-		archive.Serialize( threshold );
-	}
-}
-
-static CActivationDesc loadActivationDesc( CArchive& archive )
-{
-	TActivationFunction type = AF_HSwish;
-	archive.SerializeEnum( type );
-	check( type == AF_ReLU || type == AF_HSwish, ERR_BAD_ARCHIVE, archive.Name() );
-
-	switch( type ) {
-		case AF_HSwish:
-			return CActivationDesc( type );
-		case AF_ReLU:
-		{
-			float threshold = 0;
-			archive.Serialize( threshold );
-			return CActivationDesc( AF_ReLU, CReLULayer::CParam{ threshold } );
-		}
-		default:
-			NeoAssert( false );
-	}
-
-	// Avoid possible compiler warnings
-	return CActivationDesc( type );
-}
-
 static CPtr<CDnnBlob> nullifyFreeTerm( CDnnBlob* freeTerm )
 {
 	if( freeTerm == nullptr ) {
@@ -78,7 +41,6 @@
 
 //---------------------------------------------------------------------------------------------------------------------
 
->>>>>>> 626291bc
 CMobileNetV2BlockLayer::CMobileNetV2BlockLayer( IMathEngine& mathEngine, const CPtr<CDnnBlob>& expandFilter,
 		const CPtr<CDnnBlob>& expandFreeTerm, const CActivationDesc& expandActivation, int stride,
 		const CPtr<CDnnBlob>& channelwiseFilter, const CPtr<CDnnBlob>& channelwiseFreeTerm,
