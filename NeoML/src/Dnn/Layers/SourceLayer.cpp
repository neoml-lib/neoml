/* Copyright © 2017-2020 ABBYY Production LLC

Licensed under the Apache License, Version 2.0 (the "License");
you may not use this file except in compliance with the License.
You may obtain a copy of the License at

	http://www.apache.org/licenses/LICENSE-2.0

Unless required by applicable law or agreed to in writing, software
distributed under the License is distributed on an "AS IS" BASIS,
WITHOUT WARRANTIES OR CONDITIONS OF ANY KIND, either express or implied.
See the License for the specific language governing permissions and
limitations under the License.
--------------------------------------------------------------------------------------------------------------*/

#include <common.h>
#pragma hdrstop

#include <NeoML/Dnn/Layers/SourceLayer.h>

namespace NeoML {

void CSourceLayer::SetBlob( CDnnBlob* _blob )
{
	if( _blob == blob.Ptr() ) {
		return;
	}

	blob = _blob;

	if( !outputDescs.IsEmpty() ) {
		if( blob->GetDataType() != outputDescs[0].GetDataType()
			|| !blob->GetDesc().HasEqualDimensions( outputDescs[0] ) )
		{
			outputDescs[0] = blob->GetDesc();
			ForceReshape();
		}
	}

	if( !outputBlobs.IsEmpty() ) {
		outputBlobs[0] = 0;
	}
}

void CSourceLayer::Reshape()
{
	CheckOutputs();
	CheckArchitecture( GetOutputCount() == 1, GetName(), "Source layer has more than 1 output" );
	CheckArchitecture( blob.Ptr() != 0, GetName(), "Source layer has null data blob" );
	outputDescs[0] = blob->GetDesc();
}

void CSourceLayer::RunOnce()
{
	// No action: the data will be filled by the user
}

void CSourceLayer::BackwardOnce()
{
	// No action
}

void CSourceLayer::AllocateOutputBlobs()
{
	// The standard output blobs allocation does not work for us
	outputBlobs[0] = blob;
}

static const int SourceLayerVersion = 2001;

void CSourceLayer::Serialize( CArchive& archive )
{
	const int version = archive.SerializeVersion( SourceLayerVersion, CDnn::ArchiveMinSupportedVersion );
	CBaseLayer::Serialize( archive );

<<<<<<< HEAD
	// v2001 - storeBlob flag added
=======
	// v2001 - storeBlob flag was added
>>>>>>> b1c7a297
	if( version >= 2001 ) {
		archive.Serialize( storeBlob );
		if( storeBlob ) {
			bool isNull = blob == nullptr;
			archive.Serialize( isNull );
			if( isNull ) {
				blob = nullptr;
			} else {
				if( archive.IsLoading() ) {
					blob = new CDnnBlob( MathEngine() );
				}
				blob->Serialize( archive );
			}
		}
	} else if( archive.IsLoading() ) {
		storeBlob = false;
	}
}

CSourceLayer* Source( CDnn& network, const char* name )
{
	CPtr<CSourceLayer> source = new CSourceLayer( network.GetMathEngine() );
	source->SetName( name );
	network.AddLayer( *source );
	return source;
}

} // namespace NeoML<|MERGE_RESOLUTION|>--- conflicted
+++ resolved
@@ -73,11 +73,7 @@
 	const int version = archive.SerializeVersion( SourceLayerVersion, CDnn::ArchiveMinSupportedVersion );
 	CBaseLayer::Serialize( archive );
 
-<<<<<<< HEAD
-	// v2001 - storeBlob flag added
-=======
 	// v2001 - storeBlob flag was added
->>>>>>> b1c7a297
 	if( version >= 2001 ) {
 		archive.Serialize( storeBlob );
 		if( storeBlob ) {
