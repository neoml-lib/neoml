/* Copyright © 2017-2020 ABBYY Production LLC

Licensed under the Apache License, Version 2.0 (the "License");
you may not use this file except in compliance with the License.
You may obtain a copy of the License at

	http://www.apache.org/licenses/LICENSE-2.0

Unless required by applicable law or agreed to in writing, software
distributed under the License is distributed on an "AS IS" BASIS,
WITHOUT WARRANTIES OR CONDITIONS OF ANY KIND, either express or implied.
See the License for the specific language governing permissions and
limitations under the License.
--------------------------------------------------------------------------------------------------------------*/

#include <common.h>
#pragma hdrstop

#include <NeoML/TraditionalML/HierarchicalClustering.h>
#include <float.h>
#include <math.h>

namespace NeoML {

// Recalculates distance between current and the result of the merge of the first and second clusters
// Doesn't support centroid linkage!
static float recalcDistance( CHierarchicalClustering::TLinkage linkage, TDistanceFunc distance, int firstSize, int secondSize,
	float currToFirst, float currToSecond, float firstToSecond )
{
<<<<<<< HEAD
	switch( linkage ) {
		case CHierarchicalClustering::L_Single:
			return ::fminf( currToFirst, currToSecond );
		case CHierarchicalClustering::L_Average:
		{
			if( distance == DF_Euclid || distance == DF_Machalanobis ) {
				// NeoML works with squared Euclid and Machalanobis
				const float total = ::sqrtf( currToFirst ) * firstSize + ::sqrtf( currToSecond ) * secondSize;
				const float avg = total / ( firstSize + secondSize );
				return avg * avg;
			}
			return ( currToFirst * firstSize + currToSecond * secondSize ) / ( firstSize + secondSize );
		}
		case CHierarchicalClustering::L_Complete:
			return ::fmaxf( currToFirst, currToSecond );
		case CHierarchicalClustering::L_Ward:
		{
			const int mergedSize = firstSize + secondSize;
			return ( firstSize * currToFirst + secondSize * currToSecond
				- ( firstSize * secondSize * firstToSecond ) / mergedSize ) / mergedSize;
		}
		case CHierarchicalClustering::L_Centroid:
		default:
			NeoAssert( false );
	}
=======
	NeoAssert( params.MinClustersCount > 0 );
	// Initial cluster centers are supported only for centroid
	NeoAssert( params.Linkage == L_Centroid );
	clustersCenters.CopyTo( initialClusters );
}
>>>>>>> 7ae829a1

	return 0.f;
}

<<<<<<< HEAD
// --------------------------------------------------------------------------------------------------------------------

// Naive hierarchical clustering algorithm (O(N^3) time)
class CNaiveHierarchicalClustering {
	typedef CHierarchicalClustering::CParam CParam;
	typedef CHierarchicalClustering::CMergeInfo CMergeInfo;

public:
	CNaiveHierarchicalClustering( const CParam& params, const CArray<CClusterCenter>& initialClusters, CTextStream* log )
		: params( params ), initialClusters( initialClusters ), log( log ) {}

	bool Clusterize( const CFloatMatrixDesc& matrix, const CArray<double>& weights,
		CClusteringResult& result, CArray<CMergeInfo>* dendrogram, CArray<int>* dendrogramIndices );

private:
	const CParam& params; // the clustering parameters
	const CArray<CClusterCenter>& initialClusters; // the initial cluster centers
	CTextStream* log; // the logging stream
	CObjectArray<CCommonCluster> clusters; // the current clusters
	CArray<int> clusterIndices; // the current clusters indices in the dendrogram
	CFloatVectorArray distances; // the matrix containing distances between clusters

	void initialize( const CFloatMatrixDesc& matrix, const CArray<double>& weights );
	void findNearestClusters( int& first, int& second ) const;
	void mergeClusters( int first, int second, int newClusterIndex, CArray<CMergeInfo>* dendrogram );
	float recalcDistance( const CCommonCluster& currCluster, const CCommonCluster& mergedCluster,
		int firstSize, int secondSize, float currToFirst, float currToSecond, float firstToSecond ) const;
	void fillResult( const CFloatMatrixDesc& matrix, CClusteringResult& result, CArray<int>* dendrogramIndices ) const;
};

bool CNaiveHierarchicalClustering::Clusterize( const CFloatMatrixDesc& matrix, const CArray<double>& weights,
	CClusteringResult& result, CArray<CMergeInfo>* dendrogram, CArray<int>* dendrogramIndices )
{
=======
bool CHierarchicalClustering::Clusterize( IClusteringData* input, CClusteringResult& result )
{
	return clusterizeImpl( input, result, nullptr, nullptr );
}

bool CHierarchicalClustering::ClusterizeEx( IClusteringData* input, CClusteringResult& result,
	CArray<CMergeInfo>& dendrogram, CArray<int>& dendrogramIndices )
{
	return clusterizeImpl( input, result, &dendrogram, &dendrogramIndices );
}

bool CHierarchicalClustering::clusterizeImpl( IClusteringData* data, CClusteringResult& result,
	CArray<CMergeInfo>* dendrogram, CArray<int>* dendrogramIndices )
{
	NeoAssert( params.Linkage != L_Ward || params.DistanceType == DF_Euclid ); // Ward works only in L2
	NeoAssert( ( dendrogram != nullptr && dendrogramIndices != nullptr )
		|| ( dendrogram == nullptr && dendrogramIndices == nullptr ) );
	NeoAssert( data != 0 );

	if( log != 0 ) {
		*log << "\nHierarchical clustering started:\n";
	}

	CFloatMatrixDesc matrix = data->GetMatrix();
	NeoAssert( matrix.Height == data->GetVectorCount() );
	NeoAssert( matrix.Width == data->GetFeaturesCount() );

	CArray<double> weights;
	for( int i = 0; i < data->GetVectorCount(); i++ ) {
		weights.Add( data->GetVectorWeight( i ) );
	}

>>>>>>> 7ae829a1
	initialize( matrix, weights );

	if( log != 0 ) {
		*log << "Initial clusters:\n";

		for( int i = 0; i < clusters.Size(); i++ ) {
			*log << *clusters[i] << "\n";
		}
	}

	bool success = false;
	const int initialClustersCount = clusters.Size();
	int step = 0;
	while( true ) {
		if( log != 0 ) {
			*log << "\n[Step " << step << "]\n";
		}

		if( initialClustersCount - step <= params.MinClustersCount ) {
			break;
		}

		int first = NotFound;
		int second = NotFound;
		findNearestClusters( first, second );

		if( log != 0 ) {
			*log << "Distance: " << distances[first][second] << "\n";
		}

		if( distances[first][second] > params.MaxClustersDistance ) {
			success = true;
			break;
		}

		if( log != 0 ) {
			*log << "Merge clusters (" << first << ") and (" << second << ") distance - " << distances[first][second] << "\n";
		}

<<<<<<< HEAD
		mergeClusters( first, second, initialClustersCount + step, dendrogram );

		step += 1;
=======
		mergeClusters( matrix, first, second, dendrogram );
	}

	result.ClusterCount = clusters.Size();
	result.Data.SetSize( data->GetVectorCount() );
	result.Clusters.SetBufferSize( clusters.Size() );

	if( dendrogramIndices != nullptr ) {
		dendrogramIndices->Empty();
		dendrogramIndices->SetBufferSize( clusters.Size() );
	}

	for( int i = 0; i < clusters.Size(); i++ ) {
		CArray<int> elements;
		clusters[i]->GetAllElements( elements );
		for(int j = 0; j < elements.Size(); j++ ) {
			result.Data[elements[j]]=i;
		}
		result.Clusters.Add( clusters[i]->GetCenter() );
		if( dendrogramIndices != nullptr ) {
			dendrogramIndices->Add( clusterIndices[i] );
		}
>>>>>>> 7ae829a1
	}

	fillResult( matrix, result, dendrogramIndices );

	return success;
}

// Initializes the algorithm
void CNaiveHierarchicalClustering::initialize( const CFloatMatrixDesc& matrix, const CArray<double>& weights )
{
	const int vectorsCount = matrix.Height;

	// Define the initial cluster set
	if( initialClusters.IsEmpty() ) {
		// Each element is a cluster
		clusters.SetBufferSize( vectorsCount );
		clusterIndices.SetBufferSize( vectorsCount );
		for( int i = 0; i < vectorsCount; i++ ) {
			CFloatVectorDesc desc;
			matrix.GetRow( i, desc );
			CFloatVector mean( matrix.Width, desc );
			clusters.Add( FINE_DEBUG_NEW CCommonCluster( CClusterCenter( mean ) ) );
			clusters.Last()->Add( i, desc, weights[i] );
			clusterIndices.Add( i );
		}
	} else {
		// The initial cluster centers have been specified directly
		clusters.SetBufferSize( initialClusters.Size() );
		clusterIndices.SetBufferSize( initialClusters.Size() );
		for( int i = 0; i < initialClusters.Size(); i++ ) {
			clusters.Add( FINE_DEBUG_NEW CCommonCluster( initialClusters[i] ) );
			clusterIndices.Add( i );
		}

		// Each element of the original data set is put into the nearest cluster
		for( int i = 0; i < vectorsCount; i++ ) {
			int nearestCluster = 0;
			CFloatVectorDesc desc;
			matrix.GetRow( i, desc );
			double minDistance = clusters[nearestCluster]->CalcDistance( desc, params.DistanceType );

			for( int j = 0; j < clusters.Size(); j++ ) {
				const double distance = clusters[j]->CalcDistance( desc, params.DistanceType );
				if( distance < minDistance ) {
					minDistance = distance;
					nearestCluster = j;
				}
			}

			NeoAssert( nearestCluster == i );
			clusters[nearestCluster]->Add( i, desc, weights[i] );
		}

		for( int i = 0; i < clusters.Size(); i++ ) {
			clusters[i]->RecalcCenter();
		}
	}

	NeoAssert( !clusters.IsEmpty() );

	// Initialize the cluster distance matrix
	distances.DeleteAll();
	distances.Add( CFloatVector( clusters.Size() ), clusters.Size() );
	for( int i = 0; i < clusters.Size(); i++ ) {
		for( int j = i + 1; j < clusters.Size(); j++ ) {
			distances[i].SetAt( j, static_cast<float>( clusters[i]->CalcDistance( *clusters[j], params.DistanceType ) ) );
		}
	}
}

// Finds the two closest clusters
void CNaiveHierarchicalClustering::findNearestClusters( int& first, int& second ) const
{
	NeoAssert( clusters.Size() > 1 );

	first = 0;
	while( first < clusters.Size() && clusters[first] == nullptr ) {
		++first;
	}
	NeoAssert( first < clusters.Size() );

	second = first + 1;
	while( second < clusters.Size() && clusters[second] == nullptr ) {
		++second;
	}
	NeoAssert( second < clusters.Size() );

	for( int i = first; i < clusters.Size(); i++ ) {
		if( clusters[i] == nullptr ) {
			continue;
		}
		for( int j = i + 1; j < clusters.Size(); j++ ) {
			if( clusters[j] != nullptr && distances[i][j] < distances[first][second] ) {
				first = i;
				second = j;
			}
		}
	}
}

// Merges two clusters
<<<<<<< HEAD
void CNaiveHierarchicalClustering::mergeClusters( int first, int second, int newClusterIndex, CArray<CMergeInfo>* dendrogram )
=======
void CHierarchicalClustering::mergeClusters( const CFloatMatrixDesc& matrix, int first, int second, CArray<CMergeInfo>* dendrogram )
>>>>>>> 7ae829a1
{
	NeoAssert( first < second );

	if( log != 0 ) {
		*log << "Cluster " << first << "\n";
		*log << *clusters[first];
		*log << "Cluster " << second << "\n";
		*log << *clusters[second];
	}

	const int firstSize = clusters[first]->GetElementsCount();
	const int secondSize = clusters[second]->GetElementsCount();
	const float mergeDistance = distances[first][second];
<<<<<<< HEAD

	if( dendrogram != nullptr ) {
		CMergeInfo& mergeInfo = dendrogram->Append();
		mergeInfo.First = clusterIndices[first];
		mergeInfo.Second = clusterIndices[second];
		mergeInfo.Distance = mergeDistance;
	}

	// Move all elements of the second cluster into the first
	clusters[first] = FINE_DEBUG_NEW CCommonCluster( *clusters[first], *clusters[second] );
	clusters[second] = nullptr;

	for( int i = 0; i < clusters.Size(); i++ ) {
		if( i == first || clusters[i] == nullptr ) {
			continue;
		}
		const float distance = recalcDistance( *clusters[i], *clusters[first], firstSize, secondSize,
			i < first ? distances[i][first] : distances[first][i],
			i < second ? distances[i][second] : distances[second][i],
			mergeDistance );
=======
	const int last = clusters.Size() - 1;

	// Move all elements of the second cluster into the first
	const int initialClusterCount = initialClusters.IsEmpty() ? matrix.Height : initialClusters.Size();
	const int newClusterIndex = 2 * initialClusterCount - clusters.Size();
	clusters[first] = FINE_DEBUG_NEW CCommonCluster( *clusters[first], *clusters[second] );

	if( dendrogram != nullptr ) {
		CMergeInfo& mergeInfo = dendrogram->Append();
		mergeInfo.First = clusterIndices[first];
		mergeInfo.Second = clusterIndices[second];
		mergeInfo.Distance = mergeDistance;
		mergeInfo.Center = clusters[first]->GetCenter();
	}

	clusterIndices[first] = newClusterIndex;
	clusters[second] = clusters[last];
	clusterIndices[second] = clusterIndices[last];
	clusters.SetSize( last );

	// Switch the second cluster with the last; now we can calculate the cluster distance matrix in linear time
	CFloatVector secondDistances = distances[second];
	distances[second] = distances[last];
	for( int i = 0; i < second; i++ ) {
		secondDistances.SetAt( i, distances[i][second] );
		distances[i].SetAt( second, distances[i][last] );
	}
	for( int i = second + 1; i < last; i++ ) {
		// These were already copied during secondDistances construction
		distances[second].SetAt( i, distances[i][last] );
	}
	// distances[last] was moved to distances[second]
	secondDistances.SetAt( second, secondDistances[last] );
	for( int i = 0; i < last; i++ ) {
		if( i == first ) {
			distances[first].SetAt( first, 0.f );
			continue;
		}
		const float distance = recalcDistance( *clusters[i], *clusters[first], firstSize, secondSize,
			i < first ? distances[i][first] : distances[first][i], secondDistances[i], mergeDistance );
>>>>>>> 7ae829a1
		if( i < first ) {
			distances[i].SetAt( first, distance );
		} else {
			distances[first].SetAt( i, distance );
		}
	}
<<<<<<< HEAD

	clusterIndices[first] = newClusterIndex;
=======
>>>>>>> 7ae829a1

	if( log != 0 ) {
		*log << "Result:\n";
		*log << *clusters[first];
	}
}

// Calculates distance between current cluster and merged cluster based on 
<<<<<<< HEAD
float CNaiveHierarchicalClustering::recalcDistance( const CCommonCluster& currCluster, const CCommonCluster& mergedCluster,
	int firstSize, int secondSize, float currToFirst, float currToSecond, float firstToSecond ) const
{
	static_assert( CHierarchicalClustering::L_Count == 5, "L_Count != 5" );

	if( params.Linkage == CHierarchicalClustering::L_Centroid ) {
		return static_cast<float>( currCluster.CalcDistance( mergedCluster, params.DistanceType ) );
	}

	return NeoML::recalcDistance(params.Linkage, params.DistanceType, firstSize, secondSize, currToFirst, currToSecond, firstToSecond);
}

void CNaiveHierarchicalClustering::fillResult( const CFloatMatrixDesc& matrix,
	CClusteringResult& result, CArray<int>* dendrogramIndices ) const
{
	result.Data.SetSize( matrix.Height );
	result.Clusters.Empty();
	if( dendrogramIndices != nullptr ) {
		dendrogramIndices->Empty();
	}

	for( int i = 0; i < clusters.Size(); i++ ) {
		if( clusters[i] == nullptr ) {
			continue;
		}

		CArray<int> elements;
		clusters[i]->GetAllElements( elements );
		for( int j = 0; j < elements.Size(); j++ ) {
			result.Data[elements[j]] = i;
		}
		result.Clusters.Add( clusters[i]->GetCenter() );
		if( dendrogramIndices != nullptr ) {
			dendrogramIndices->Add( clusterIndices[i] );
		}
	}

	result.ClusterCount = result.Clusters.Size();
}

// --------------------------------------------------------------------------------------------------------------------

// Union-find data structure used for re-labeling clusters in sorted dendrogram during NnChain algo
class CUnionFind
{
public:
	explicit CUnionFind( int size );

	int Root( int index );
	void Merge( int first, int second, int newLabel );

private:
	CArray<int> root;
};

CUnionFind::CUnionFind( int size )
{
	root.SetBufferSize( size );
	for( int i = 0; i < size; ++i ) {
		root.Add( i );
	}
}

int CUnionFind::Root( int index )
{
	int actualRoot = index;
	while( root[actualRoot] != actualRoot ) {
		actualRoot = root[actualRoot];
	}

	while( index != actualRoot ) {
		int temp = index;
		index = root[index];
		root[temp] = actualRoot;
	}

	return actualRoot;
}

void CUnionFind::Merge( int first, int second, int newRoot )
{
	int firstRoot = Root( first );
	int secondRoot = Root( second );

	root[firstRoot] = newRoot;
	root[secondRoot] = newRoot;
}

// --------------------------------------------------------------------------------------------------------------------

// Nearest neighbor chain clustering algorithm (O(N^2) time, incompatible with centroid linkage)
class CNnChainHierarchicalClustering {
	typedef CHierarchicalClustering::CParam CParam;
	typedef CHierarchicalClustering::CMergeInfo CMergeInfo;

public:
	CNnChainHierarchicalClustering( const CParam& params, CTextStream* log ) : params( params ), log( log ) {}

	bool Clusterize( const CFloatMatrixDesc& matrix, const CArray<double>& weights,
		CClusteringResult& result, CArray<CMergeInfo>* dendrogram, CArray<int>* dendrogramIndices );

private:
	const CParam& params; // the clustering parameters
	CTextStream* log; // the logging stream
	CFloatVectorArray distances; // the matrix containing distances between clusters
	CArray<int> clusterSizes; // sizes of current clusters
	CArray<CMergeInfo> fullDendrogram; // dendrogram of the whole tree
	CArray<int> sortedDendrogram; // indices of full dendrogram nodes in distance-increasing order

	void initialize( const CFloatMatrixDesc& matrix );
	void buildFullDendrogram( const CFloatMatrixDesc& matrix );
	void mergeClusters( int first, int second );
	void sortDendrogram();
	bool buildResult( const CFloatMatrixDesc& matrix, const CArray<double>& weights,
		CClusteringResult& result, CArray<CMergeInfo>* dendrogram, CArray<int>* dendrogramIndices ) const;
};

bool CNnChainHierarchicalClustering::Clusterize( const CFloatMatrixDesc& matrix, const CArray<double>& weights,
	CClusteringResult& result, CArray<CMergeInfo>* dendrogram, CArray<int>* dendrogramIndices )
{
	initialize( matrix );
	buildFullDendrogram( matrix );
	sortDendrogram();
	return buildResult( matrix, weights, result, dendrogram, dendrogramIndices );
}

// Initializes NnChain algo algo
void CNnChainHierarchicalClustering::initialize( const CFloatMatrixDesc& matrix )
{
	const int vectorCount = matrix.Height;
	const int featureCount = matrix.Width;

	clusterSizes.Empty();
	clusterSizes.Add( 1, vectorCount );

	// Initialize the cluster distance matrix
	distances.DeleteAll();
	distances.Add( CFloatVector( vectorCount ), vectorCount );

	for( int i = 0; i < vectorCount; i++ ) {
		CClusterCenter currObject( CFloatVector( featureCount, matrix.GetRow( i ) ) );
		for( int j = i + 1; j < vectorCount; j++ ) {
			distances[i].SetAt( j, static_cast<float>( CalcDistance( currObject, matrix.GetRow( j ), params.DistanceType ) ) );
		}
	}
}

// Builds full dendrogram
// NnChain always builds full tree and cuts it later (if result contains more than 1 cluster)
void CNnChainHierarchicalClustering::buildFullDendrogram( const CFloatMatrixDesc& matrix )
{
	fullDendrogram.Empty();
	fullDendrogram.SetBufferSize( matrix.Height - 1 );

	CArray<int> chain;
	chain.SetSize( matrix.Height );
	int chainSize = 0;

	for( int step = 0; step < matrix.Height - 1; ++step ) {
		if( chainSize == 0 ) {
			int first = 0;
			while( clusterSizes[first] == 0 ) {
				++first;
			}
			chain[chainSize++] = first;
		}

		while( true ) {
			const int first = chain[chainSize - 1];
			int second = chainSize == 1 ? NotFound : chain[chainSize - 2];
			float minDistance = second == NotFound ? FLT_MAX
				: ( first < second ? distances[first][second] : distances[second][first] );

			for( int candidate = 0; candidate < clusterSizes.Size(); ++candidate ) {
				if( candidate == first || clusterSizes[candidate] == 0 ) {
					continue;
				}

				const float currDistance = candidate < first ? distances[candidate][first] : distances[first][candidate];
				if( currDistance < minDistance ) {
					minDistance = currDistance;
					second = candidate;
				}
			}

			if( chainSize > 1 && chain[chainSize - 2] == second ) {
				break;
			}

			chain[chainSize++] = second;
		}

		const int first = chain[--chainSize];
		const int second = chain[--chainSize];
		mergeClusters( first, second );
	}
}

// Merges 2 clusters during NnChain algorithm and adds merge result to the full dendrogram
void CNnChainHierarchicalClustering::mergeClusters( int first, int second )
{
	if( second < first ) {
		swap( first, second );
	}

	const int firstSize = clusterSizes[first];
	const int secondSize = clusterSizes[second];
	const float mergeDistance = distances[first][second];

	CMergeInfo& newMerge = fullDendrogram.Append();
	newMerge.First = first;
	newMerge.Second = second;
	newMerge.Distance = mergeDistance;

	clusterSizes[first] = 0;
	clusterSizes[second] = firstSize + secondSize;

	for( int i = 0; i < clusterSizes.Size(); i++ ) {
		if( i == first || clusterSizes[i] == 0 ) {
			continue;
		}
		// We can pass ref to any cluster here because linkage isn't centroid
		const float distance = recalcDistance( params.Linkage, params.DistanceType, firstSize, secondSize,
			i < first ? distances[i][first] : distances[first][i],
			i < second ? distances[i][second] : distances[second][i],
			mergeDistance );
		if( i < first ) {
			distances[i].SetAt( first, distance );
		} else {
			distances[first].SetAt( i, distance );
		}
	}
}

// Finds distance-sorted order of the current full dendrogram
void CNnChainHierarchicalClustering::sortDendrogram()
{
	sortedDendrogram.Empty();
	sortedDendrogram.SetBufferSize( fullDendrogram.Size() );
	for( int i = 0; i < fullDendrogram.Size(); ++i ) {
		sortedDendrogram.Add( i );
	}

	// Compares indices based on the distances in the data array
	class CMergeInfoIndexCompare
	{
	public:
		explicit CMergeInfoIndexCompare( const CArray<CMergeInfo>& data ) : data( data ) {}

		bool Predicate( const int& first, const int& second ) const { return data[first].Distance < data[second].Distance; }
		bool IsEqual( const int& first, const int& second ) const { return data[first].Distance == data[second].Distance; }
		void Swap( int& first, int& second ) const { swap( first, second ); }
	private:
		const CArray<CMergeInfo>& data;
	};

	CMergeInfoIndexCompare compare( fullDendrogram );
	sortedDendrogram.QuickSort<CMergeInfoIndexCompare>( &compare );
}

bool CNnChainHierarchicalClustering::buildResult( const CFloatMatrixDesc& matrix, const CArray<double>& weights,
	CClusteringResult& result, CArray<CMergeInfo>* dendrogram, CArray<int>* dendrogramIndices ) const
{
	bool success = false;
	int clusterCount = matrix.Height;

	NeoAssert( ( dendrogram == nullptr && dendrogramIndices == nullptr )
		|| ( dendrogram != nullptr && dendrogramIndices != nullptr ) );

	// Step 1: build shortened dendrogram and re-label clusters
	CUnionFind clusters( 2 * matrix.Height - 1 );
	for( int step = 0; step < sortedDendrogram.Size(); ++step ) {
		if( log != 0 ) {
			*log << "\n[Step " << step << "]\n";
		}

		const int currClusterCount = matrix.Height - step;
		if( currClusterCount <= params.MinClustersCount ) {
			break;
		}

		CMergeInfo merge = fullDendrogram[sortedDendrogram[step]];
		if( log != 0 ) {
			*log << "Distance: " << merge.Distance << "\n";
		}

		if( merge.Distance > params.MaxClustersDistance ) {
			success = true;
			break;
		}

		merge.First = clusters.Root( merge.First );
		merge.Second = clusters.Root( merge.Second );
		if( merge.Second < merge.First ) {
			swap( merge.First, merge.Second );
		}
		clusters.Merge( merge.First, merge.Second, matrix.Height + step );
		clusterCount--;

		if( log != 0 ) {
			*log << "Merge clusters (" << merge.First << ") and (" << merge.Second << ") distance - " << merge.Distance << "\n";
		}

		if( dendrogram != nullptr ) {
			dendrogram->Add( merge );
		}
	}

	// Step 2: fill result clusters and calc centers
	result.ClusterCount = clusterCount;
	CObjectArray<CCommonCluster> resultClusters;
	resultClusters.SetBufferSize( clusterCount );
	result.Data.SetSize( matrix.Height );
	// <index in dendrogram, index in result array>
	CMap<int, int> resultIndices;

	for( int i = 0; i < matrix.Height; ++i ) {
		const int dendrogramClusterIndex = clusters.Root( i );
		if( !resultIndices.Has( dendrogramClusterIndex ) ) {
			const int resultClusterIndex = resultClusters.Size();
			resultIndices.Add( dendrogramClusterIndex, resultClusterIndex );
			resultClusters.Add( FINE_DEBUG_NEW CCommonCluster( CClusterCenter( CFloatVector( matrix.Width, 0.f ) ) ) );
		}
		const int resultClusterIndex = resultIndices[dendrogramClusterIndex];
		resultClusters[resultClusterIndex]->Add( i, matrix.GetRow( i ), weights[i] );
		result.Data[i] = resultClusterIndex;
	}

	NeoAssert( resultClusters.Size() == clusterCount );
	result.Clusters.SetBufferSize( clusterCount );
	for( int i = 0; i < clusterCount; ++i ) {
		resultClusters[i]->RecalcCenter();
		result.Clusters.Add( resultClusters[i]->GetCenter() );
	}

	if( dendrogramIndices != nullptr ) {
		// Fill this array with inverted resultIndices mapping
		dendrogramIndices->Empty();
		dendrogramIndices->SetSize( clusterCount );
		for( int pos = resultIndices.GetFirstPosition(); pos != NotFound; pos = resultIndices.GetNextPosition( pos ) ) {
			( *dendrogramIndices )[resultIndices.GetValue( pos )] = resultIndices.GetKey( pos );
		}
	}

	return success;
}

// --------------------------------------------------------------------------------------------------------------------

CHierarchicalClustering::CHierarchicalClustering( const CArray<CClusterCenter>& clustersCenters, const CParam& _params ) :
	params( _params ),
	log( 0 )
{
	NeoAssert( params.MinClustersCount > 0 );
	// Initial cluster centers are supported only for centroid
	NeoAssert( params.Linkage == L_Centroid );
	clustersCenters.CopyTo( initialClusters );
}

CHierarchicalClustering::CHierarchicalClustering( const CParam& _params ) :
	params( _params ),
	log( 0 )
{
	NeoAssert( params.MinClustersCount > 0 );
}

bool CHierarchicalClustering::Clusterize( IClusteringData* input, CClusteringResult& result )
{
	return clusterizeImpl( input, result, nullptr, nullptr );
}

bool CHierarchicalClustering::ClusterizeEx( IClusteringData* input, CClusteringResult& result,
	CArray<CMergeInfo>& dendrogram, CArray<int>& dendrogramIndices )
{
	return clusterizeImpl( input, result, &dendrogram, &dendrogramIndices );
}

bool CHierarchicalClustering::clusterizeImpl( IClusteringData* data, CClusteringResult& result,
	CArray<CMergeInfo>* dendrogram, CArray<int>* dendrogramIndices ) const
{
	NeoAssert( params.Linkage != L_Ward || params.DistanceType == DF_Euclid ); // Ward works only in L2
	NeoAssert( ( dendrogram != nullptr && dendrogramIndices != nullptr )
		|| ( dendrogram == nullptr && dendrogramIndices == nullptr ) );
	NeoAssert( data != 0 );

	if( log != 0 ) {
		*log << "\nHierarchical clustering started:\n";
	}

	CFloatMatrixDesc matrix = data->GetMatrix();
	NeoAssert( matrix.Height == data->GetVectorCount() );
	NeoAssert( matrix.Width == data->GetFeaturesCount() );

	CArray<double> weights;
	for( int i = 0; i < data->GetVectorCount(); i++ ) {
		weights.Add( data->GetVectorWeight( i ) );
	}

	static_assert( L_Count == 5, "L_Count != 5" );
	bool success = false;
	switch( params.Linkage ) {
		case L_Centroid:
			success = naiveAlgo( matrix, weights, result, dendrogram, dendrogramIndices );
			break;
		case L_Single:
		case L_Average:
		case L_Complete:
		case L_Ward:
			if( initialClusters.IsEmpty() ) {
				success = nnChainAlgo( matrix, weights, result, dendrogram, dendrogramIndices );
			} else {
				success = naiveAlgo( matrix, weights, result, dendrogram, dendrogramIndices );
			}
			break;
=======
float CHierarchicalClustering::recalcDistance( const CCommonCluster& currCluster, const CCommonCluster& mergedCluster,
	int firstSize, int secondSize, float currToFirst, float currToSecond, float firstToSecond ) const
{
	static_assert( L_Count == 5, "L_Count != 5" );

	switch( params.Linkage ) {
		case L_Centroid:
			// No optimizations, just calculate distance between new centers
			return static_cast<float>( currCluster.CalcDistance( mergedCluster, params.DistanceType ) );
		case L_Single:
			return ::fminf( currToFirst, currToSecond );
		case L_Average:
		{
			if( params.DistanceType == DF_Euclid || params.DistanceType == DF_Machalanobis ) {
				// NeoML works with squared Euclid and Machalanobis
				const float total = ::sqrtf( currToFirst ) * firstSize + ::sqrtf( currToSecond ) * secondSize;
				const float avg = total / ( firstSize + secondSize );
				return avg * avg;
			}
			return ( currToFirst * firstSize + currToSecond * secondSize ) / ( firstSize + secondSize );
		}
		case L_Complete:
			return ::fmaxf( currToFirst, currToSecond );
		case L_Ward:
		{
			const int mergeSize = firstSize + secondSize;
			return ( firstSize * currToFirst + secondSize * currToSecond
				- ( firstSize * secondSize * firstToSecond ) / mergeSize ) / mergeSize;
		}
>>>>>>> 7ae829a1
		default:
			NeoAssert( false );
	}

<<<<<<< HEAD
	if( log != 0 ) {
		if( success ) {
			*log << "\nSuccessful!\n";
		} else {
			*log << "\nMaxClustersDistance is too small!\n";
		}
	}

	return success;
}

// Clusterizes data by using naive algorithm
bool CHierarchicalClustering::naiveAlgo( const CFloatMatrixDesc& matrix, const CArray<double>& weights,
	CClusteringResult& result, CArray<CMergeInfo>* dendrogram, CArray<int>* dendrogramIndices ) const
{
	CNaiveHierarchicalClustering naiveClustering( params, initialClusters, log );
	return naiveClustering.Clusterize( matrix, weights, result, dendrogram, dendrogramIndices );
}

// Clusterizes data by using nearest neighbor chain algorithm
bool CHierarchicalClustering::nnChainAlgo(const CFloatMatrixDesc& matrix, const CArray<double>& weights,
	CClusteringResult& result, CArray<CMergeInfo>* dendrogram, CArray<int>* dendrogramIndices ) const
{
	NeoAssert( params.Linkage != L_Centroid );
	NeoAssert( initialClusters.IsEmpty() );
	CNnChainHierarchicalClustering nnChainClustering( params, log );
	return nnChainClustering.Clusterize( matrix, weights, result, dendrogram, dendrogramIndices );
=======
	return 0.f;
>>>>>>> 7ae829a1
}

} // namespace NeoML<|MERGE_RESOLUTION|>--- conflicted
+++ resolved
@@ -27,7 +27,6 @@
 static float recalcDistance( CHierarchicalClustering::TLinkage linkage, TDistanceFunc distance, int firstSize, int secondSize,
 	float currToFirst, float currToSecond, float firstToSecond )
 {
-<<<<<<< HEAD
 	switch( linkage ) {
 		case CHierarchicalClustering::L_Single:
 			return ::fminf( currToFirst, currToSecond );
@@ -53,18 +52,10 @@
 		default:
 			NeoAssert( false );
 	}
-=======
-	NeoAssert( params.MinClustersCount > 0 );
-	// Initial cluster centers are supported only for centroid
-	NeoAssert( params.Linkage == L_Centroid );
-	clustersCenters.CopyTo( initialClusters );
-}
->>>>>>> 7ae829a1
 
 	return 0.f;
 }
 
-<<<<<<< HEAD
 // --------------------------------------------------------------------------------------------------------------------
 
 // Naive hierarchical clustering algorithm (O(N^3) time)
@@ -98,40 +89,6 @@
 bool CNaiveHierarchicalClustering::Clusterize( const CFloatMatrixDesc& matrix, const CArray<double>& weights,
 	CClusteringResult& result, CArray<CMergeInfo>* dendrogram, CArray<int>* dendrogramIndices )
 {
-=======
-bool CHierarchicalClustering::Clusterize( IClusteringData* input, CClusteringResult& result )
-{
-	return clusterizeImpl( input, result, nullptr, nullptr );
-}
-
-bool CHierarchicalClustering::ClusterizeEx( IClusteringData* input, CClusteringResult& result,
-	CArray<CMergeInfo>& dendrogram, CArray<int>& dendrogramIndices )
-{
-	return clusterizeImpl( input, result, &dendrogram, &dendrogramIndices );
-}
-
-bool CHierarchicalClustering::clusterizeImpl( IClusteringData* data, CClusteringResult& result,
-	CArray<CMergeInfo>* dendrogram, CArray<int>* dendrogramIndices )
-{
-	NeoAssert( params.Linkage != L_Ward || params.DistanceType == DF_Euclid ); // Ward works only in L2
-	NeoAssert( ( dendrogram != nullptr && dendrogramIndices != nullptr )
-		|| ( dendrogram == nullptr && dendrogramIndices == nullptr ) );
-	NeoAssert( data != 0 );
-
-	if( log != 0 ) {
-		*log << "\nHierarchical clustering started:\n";
-	}
-
-	CFloatMatrixDesc matrix = data->GetMatrix();
-	NeoAssert( matrix.Height == data->GetVectorCount() );
-	NeoAssert( matrix.Width == data->GetFeaturesCount() );
-
-	CArray<double> weights;
-	for( int i = 0; i < data->GetVectorCount(); i++ ) {
-		weights.Add( data->GetVectorWeight( i ) );
-	}
-
->>>>>>> 7ae829a1
 	initialize( matrix, weights );
 
 	if( log != 0 ) {
@@ -171,34 +128,9 @@
 			*log << "Merge clusters (" << first << ") and (" << second << ") distance - " << distances[first][second] << "\n";
 		}
 
-<<<<<<< HEAD
 		mergeClusters( first, second, initialClustersCount + step, dendrogram );
 
 		step += 1;
-=======
-		mergeClusters( matrix, first, second, dendrogram );
-	}
-
-	result.ClusterCount = clusters.Size();
-	result.Data.SetSize( data->GetVectorCount() );
-	result.Clusters.SetBufferSize( clusters.Size() );
-
-	if( dendrogramIndices != nullptr ) {
-		dendrogramIndices->Empty();
-		dendrogramIndices->SetBufferSize( clusters.Size() );
-	}
-
-	for( int i = 0; i < clusters.Size(); i++ ) {
-		CArray<int> elements;
-		clusters[i]->GetAllElements( elements );
-		for(int j = 0; j < elements.Size(); j++ ) {
-			result.Data[elements[j]]=i;
-		}
-		result.Clusters.Add( clusters[i]->GetCenter() );
-		if( dendrogramIndices != nullptr ) {
-			dendrogramIndices->Add( clusterIndices[i] );
-		}
->>>>>>> 7ae829a1
 	}
 
 	fillResult( matrix, result, dendrogramIndices );
@@ -300,11 +232,7 @@
 }
 
 // Merges two clusters
-<<<<<<< HEAD
 void CNaiveHierarchicalClustering::mergeClusters( int first, int second, int newClusterIndex, CArray<CMergeInfo>* dendrogram )
-=======
-void CHierarchicalClustering::mergeClusters( const CFloatMatrixDesc& matrix, int first, int second, CArray<CMergeInfo>* dendrogram )
->>>>>>> 7ae829a1
 {
 	NeoAssert( first < second );
 
@@ -318,28 +246,6 @@
 	const int firstSize = clusters[first]->GetElementsCount();
 	const int secondSize = clusters[second]->GetElementsCount();
 	const float mergeDistance = distances[first][second];
-<<<<<<< HEAD
-
-	if( dendrogram != nullptr ) {
-		CMergeInfo& mergeInfo = dendrogram->Append();
-		mergeInfo.First = clusterIndices[first];
-		mergeInfo.Second = clusterIndices[second];
-		mergeInfo.Distance = mergeDistance;
-	}
-
-	// Move all elements of the second cluster into the first
-	clusters[first] = FINE_DEBUG_NEW CCommonCluster( *clusters[first], *clusters[second] );
-	clusters[second] = nullptr;
-
-	for( int i = 0; i < clusters.Size(); i++ ) {
-		if( i == first || clusters[i] == nullptr ) {
-			continue;
-		}
-		const float distance = recalcDistance( *clusters[i], *clusters[first], firstSize, secondSize,
-			i < first ? distances[i][first] : distances[first][i],
-			i < second ? distances[i][second] : distances[second][i],
-			mergeDistance );
-=======
 	const int last = clusters.Size() - 1;
 
 	// Move all elements of the second cluster into the first
@@ -355,43 +261,24 @@
 		mergeInfo.Center = clusters[first]->GetCenter();
 	}
 
-	clusterIndices[first] = newClusterIndex;
-	clusters[second] = clusters[last];
-	clusterIndices[second] = clusterIndices[last];
-	clusters.SetSize( last );
-
-	// Switch the second cluster with the last; now we can calculate the cluster distance matrix in linear time
-	CFloatVector secondDistances = distances[second];
-	distances[second] = distances[last];
-	for( int i = 0; i < second; i++ ) {
-		secondDistances.SetAt( i, distances[i][second] );
-		distances[i].SetAt( second, distances[i][last] );
-	}
-	for( int i = second + 1; i < last; i++ ) {
-		// These were already copied during secondDistances construction
-		distances[second].SetAt( i, distances[i][last] );
-	}
-	// distances[last] was moved to distances[second]
-	secondDistances.SetAt( second, secondDistances[last] );
-	for( int i = 0; i < last; i++ ) {
-		if( i == first ) {
-			distances[first].SetAt( first, 0.f );
+	clusters[second] = nullptr;
+
+	for( int i = 0; i < clusters.Size(); i++ ) {
+		if( i == first || clusters[i] == nullptr ) {
 			continue;
 		}
 		const float distance = recalcDistance( *clusters[i], *clusters[first], firstSize, secondSize,
-			i < first ? distances[i][first] : distances[first][i], secondDistances[i], mergeDistance );
->>>>>>> 7ae829a1
+			i < first ? distances[i][first] : distances[first][i],
+			i < second ? distances[i][second] : distances[second][i],
+			mergeDistance );
 		if( i < first ) {
 			distances[i].SetAt( first, distance );
 		} else {
 			distances[first].SetAt( i, distance );
 		}
 	}
-<<<<<<< HEAD
 
 	clusterIndices[first] = newClusterIndex;
-=======
->>>>>>> 7ae829a1
 
 	if( log != 0 ) {
 		*log << "Result:\n";
@@ -400,7 +287,6 @@
 }
 
 // Calculates distance between current cluster and merged cluster based on 
-<<<<<<< HEAD
 float CNaiveHierarchicalClustering::recalcDistance( const CCommonCluster& currCluster, const CCommonCluster& mergedCluster,
 	int firstSize, int secondSize, float currToFirst, float currToSecond, float firstToSecond ) const
 {
@@ -815,42 +701,10 @@
 				success = naiveAlgo( matrix, weights, result, dendrogram, dendrogramIndices );
 			}
 			break;
-=======
-float CHierarchicalClustering::recalcDistance( const CCommonCluster& currCluster, const CCommonCluster& mergedCluster,
-	int firstSize, int secondSize, float currToFirst, float currToSecond, float firstToSecond ) const
-{
-	static_assert( L_Count == 5, "L_Count != 5" );
-
-	switch( params.Linkage ) {
-		case L_Centroid:
-			// No optimizations, just calculate distance between new centers
-			return static_cast<float>( currCluster.CalcDistance( mergedCluster, params.DistanceType ) );
-		case L_Single:
-			return ::fminf( currToFirst, currToSecond );
-		case L_Average:
-		{
-			if( params.DistanceType == DF_Euclid || params.DistanceType == DF_Machalanobis ) {
-				// NeoML works with squared Euclid and Machalanobis
-				const float total = ::sqrtf( currToFirst ) * firstSize + ::sqrtf( currToSecond ) * secondSize;
-				const float avg = total / ( firstSize + secondSize );
-				return avg * avg;
-			}
-			return ( currToFirst * firstSize + currToSecond * secondSize ) / ( firstSize + secondSize );
-		}
-		case L_Complete:
-			return ::fmaxf( currToFirst, currToSecond );
-		case L_Ward:
-		{
-			const int mergeSize = firstSize + secondSize;
-			return ( firstSize * currToFirst + secondSize * currToSecond
-				- ( firstSize * secondSize * firstToSecond ) / mergeSize ) / mergeSize;
-		}
->>>>>>> 7ae829a1
 		default:
 			NeoAssert( false );
 	}
 
-<<<<<<< HEAD
 	if( log != 0 ) {
 		if( success ) {
 			*log << "\nSuccessful!\n";
@@ -878,9 +732,6 @@
 	NeoAssert( initialClusters.IsEmpty() );
 	CNnChainHierarchicalClustering nnChainClustering( params, log );
 	return nnChainClustering.Clusterize( matrix, weights, result, dendrogram, dendrogramIndices );
-=======
-	return 0.f;
->>>>>>> 7ae829a1
 }
 
 } // namespace NeoML