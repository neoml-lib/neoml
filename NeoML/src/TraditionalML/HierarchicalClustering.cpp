--- conflicted
+++ resolved
@@ -22,701 +22,8 @@
 
 namespace NeoML {
 
-<<<<<<< HEAD
-// Recalculates distance between current and the result of the merge of the first and second clusters
-// Doesn't support centroid linkage!
-static float recalcDistance( CHierarchicalClustering::TLinkage linkage, TDistanceFunc distance, int firstSize, int secondSize,
-	float currToFirst, float currToSecond, float firstToSecond )
-{
-	switch( linkage ) {
-		case CHierarchicalClustering::L_Single:
-			return ::fminf( currToFirst, currToSecond );
-		case CHierarchicalClustering::L_Average:
-		{
-			if( distance == DF_Euclid || distance == DF_Machalanobis ) {
-				// NeoML works with squared Euclid and Machalanobis
-				const float total = ::sqrtf( currToFirst ) * firstSize + ::sqrtf( currToSecond ) * secondSize;
-				const float avg = total / ( firstSize + secondSize );
-				return avg * avg;
-			}
-			return ( currToFirst * firstSize + currToSecond * secondSize ) / ( firstSize + secondSize );
-		}
-		case CHierarchicalClustering::L_Complete:
-			return ::fmaxf( currToFirst, currToSecond );
-		case CHierarchicalClustering::L_Ward:
-		{
-			const int mergedSize = firstSize + secondSize;
-			return ( firstSize * currToFirst + secondSize * currToSecond
-				- ( firstSize * secondSize * firstToSecond ) / mergedSize ) / mergedSize;
-		}
-		case CHierarchicalClustering::L_Centroid:
-		default:
-			NeoAssert( false );
-	}
-
-	return 0.f;
-}
-
 // --------------------------------------------------------------------------------------------------------------------
 
-// Matrix row which supports both random indexing and getting minimum
-// FLT_MAX is used as "not set" value
-class CDistanceMatrixRow {
-public:
-	CDistanceMatrixRow() {}
-	CDistanceMatrixRow( const CDistanceMatrixRow& other );
-
-	// Random access (CFloatVector-like)
-	float operator[] ( int index ) const { return index < distances.Size() ? distances[index] : FLT_MAX; }
-	// Sets index'th distance
-	// newValue must not be equal to FLT_MAX
-	void SetAt( int index, float newValue );
-	// Resets index'th distance
-	void ResetAt( int index );
-
-	// Returns closest cluster information
-	// It takes logN * X where X is a number of changes made since last Closest* method call
-	// Returns NotFound if no distance is set in this row
-	int ClosestCluster() const { synchronize(); return queue.IsEmpty() ? NotFound : queue.Peek().Index; }
-	// Returns FLT_MAX if no distance is set in this row
-	float ClosestDistance() const { synchronize(); return queue.IsEmpty() ? FLT_MAX : queue.Peek().Distance; }
-
-private:
-	struct CDistanceInfo {
-		float Distance;
-		int Index;
-
-		CDistanceInfo() : Distance( FLT_MAX ), Index( NotFound ) {}
-		CDistanceInfo( float distance, int index ) : Distance( distance ), Index( index ) {}
-	};
-
-	// Array with current distances
-	CArray<float> distances;
-	// Priority queue with minimum distance at the top
-	// May contain outdated entries (see synchronize method)
-	mutable CPriorityQueue<CArray<CDistanceInfo>,
-		CompositeComparer<CDistanceInfo,
-			DescendingByMember<CDistanceInfo, float, &CDistanceInfo::Distance>,
-			DescendingByMember<CDistanceInfo, int, &CDistanceInfo::Index>>> queue;
-
-	// Synchronizes the peak of the priority queue with current distances
-	void synchronize() const
-	{
-		// queue.Peek().Distance != distances[queue.Peek().Index] means that distance was changed
-		// (via SetAt or ResetAt methods)
-		while( !queue.IsEmpty() && queue.Peek().Distance != distances[queue.Peek().Index] ) {
-			queue.Pop();
-		}
-	}
-};
-
-CDistanceMatrixRow::CDistanceMatrixRow( const CDistanceMatrixRow& other )
-{
-	other.distances.CopyTo( distances );
-	CArray<CDistanceInfo> queueArray;
-	other.queue.CopyTo( queueArray );
-	queue.Attach( queueArray );
-}
-
-void CDistanceMatrixRow::ResetAt( int index )
-{
-	if( index < distances.Size() ) {
-		distances[index] = FLT_MAX;
-	}
-}
-
-void CDistanceMatrixRow::SetAt( int index, float newValue )
-{
-	NeoAssert( newValue != FLT_MAX );
-	if( index < distances.Size() && distances[index] == newValue ) {
-		return;
-	}
-
-	if( index >= distances.Size() ) {
-		distances.Add( FLT_MAX, index - distances.Size() + 1 );
-	}
-	distances[index] = newValue;
-	queue.Push( CDistanceInfo( newValue, index ) );
-}
-
-// Naive hierarchical clustering algorithm (O(N^2 logN) time)
-class CNaiveHierarchicalClustering {
-	typedef CHierarchicalClustering::CParam CParam;
-	typedef CHierarchicalClustering::CMergeInfo CMergeInfo;
-
-public:
-	CNaiveHierarchicalClustering( const CParam& params, const CArray<CClusterCenter>& initialClusters, CTextStream* log )
-		: params( params ), initialClusters( initialClusters ), log( log ) {}
-
-	bool Clusterize( const CFloatMatrixDesc& matrix, const CArray<double>& weights,
-		CClusteringResult& result, CArray<CMergeInfo>* dendrogram, CArray<int>* dendrogramIndices );
-
-private:
-	const CParam& params; // the clustering parameters
-	const CArray<CClusterCenter>& initialClusters; // the initial cluster centers
-	CTextStream* log; // the logging stream
-	CObjectArray<CCommonCluster> clusters; // the current clusters
-	CArray<int> clusterIndices; // the current clusters indices in the dendrogram
-	CArray<CDistanceMatrixRow> distances; // distances matrix stored in priority queues
-
-	void initialize( const CFloatMatrixDesc& matrix, const CArray<double>& weights );
-	void findNearestClusters( int& first ) const;
-	void mergeClusters( int first, int newClusterIndex, CArray<CMergeInfo>* dendrogram );
-	float recalcDistance( const CCommonCluster& currCluster, const CCommonCluster& mergedCluster,
-		int firstSize, int secondSize, float currToFirst, float currToSecond, float firstToSecond ) const;
-	void fillResult( const CFloatMatrixDesc& matrix, CClusteringResult& result, CArray<int>* dendrogramIndices ) const;
-};
-
-bool CNaiveHierarchicalClustering::Clusterize( const CFloatMatrixDesc& matrix, const CArray<double>& weights,
-	CClusteringResult& result, CArray<CMergeInfo>* dendrogram, CArray<int>* dendrogramIndices )
-{
-	initialize( matrix, weights );
-
-	if( log != 0 ) {
-		*log << "Initial clusters:\n";
-
-		for( int i = 0; i < clusters.Size(); i++ ) {
-			*log << *clusters[i] << "\n";
-		}
-	}
-
-	bool success = false;
-	const int initialClustersCount = clusters.Size();
-	int step = 0;
-	while( true ) {
-		if( log != 0 ) {
-			*log << "\n[Step " << step << "]\n";
-		}
-
-		if( initialClustersCount - step <= params.MinClustersCount ) {
-			break;
-		}
-
-		int first = NotFound;
-		findNearestClusters( first );
-		const float mergeDistance = distances[first].ClosestDistance();
-
-		if( log != 0 ) {
-			*log << "Distance: " << mergeDistance << "\n";
-		}
-
-		if( mergeDistance > params.MaxClustersDistance ) {
-			success = true;
-			break;
-		}
-
-		if( log != 0 ) {
-			*log << "Merge clusters (" << first << ") and (" << distances[first].ClosestCluster() << ") distance - " << mergeDistance << "\n";
-		}
-
-		mergeClusters( first, initialClustersCount + step, dendrogram );
-
-		step += 1;
-	}
-
-	fillResult( matrix, result, dendrogramIndices );
-
-	return success;
-}
-
-// Initializes the algorithm
-void CNaiveHierarchicalClustering::initialize( const CFloatMatrixDesc& matrix, const CArray<double>& weights )
-{
-	const int vectorsCount = matrix.Height;
-
-	// Define the initial cluster set
-	if( initialClusters.IsEmpty() ) {
-		// Each element is a cluster
-		clusters.SetBufferSize( vectorsCount );
-		clusterIndices.SetBufferSize( vectorsCount );
-		for( int i = 0; i < vectorsCount; i++ ) {
-			CFloatVectorDesc desc;
-			matrix.GetRow( i, desc );
-			CFloatVector mean( matrix.Width, desc );
-			clusters.Add( FINE_DEBUG_NEW CCommonCluster( CClusterCenter( mean ) ) );
-			clusters.Last()->Add( i, desc, weights[i] );
-			clusters.Last()->RecalcCenter();
-			clusterIndices.Add( i );
-		}
-	} else {
-		// The initial cluster centers have been specified directly
-		clusters.SetBufferSize( initialClusters.Size() );
-		clusterIndices.SetBufferSize( initialClusters.Size() );
-		for( int i = 0; i < initialClusters.Size(); i++ ) {
-			clusters.Add( FINE_DEBUG_NEW CCommonCluster( initialClusters[i] ) );
-			clusterIndices.Add( i );
-		}
-
-		// Each element of the original data set is put into the nearest cluster
-		for( int i = 0; i < vectorsCount; i++ ) {
-			int nearestCluster = 0;
-			CFloatVectorDesc desc;
-			matrix.GetRow( i, desc );
-			double minDistance = clusters[nearestCluster]->CalcDistance( desc, params.DistanceType );
-
-			for( int j = 0; j < clusters.Size(); j++ ) {
-				const double distance = clusters[j]->CalcDistance( desc, params.DistanceType );
-				if( distance < minDistance ) {
-					minDistance = distance;
-					nearestCluster = j;
-				}
-			}
-
-			NeoAssert( nearestCluster == i );
-			clusters[nearestCluster]->Add( i, desc, weights[i] );
-		}
-
-		for( int i = 0; i < clusters.Size(); i++ ) {
-			clusters[i]->RecalcCenter();
-		}
-	}
-
-	NeoAssert( !clusters.IsEmpty() );
-
-	// Initialize the cluster distance matrix
-	distances.DeleteAll();
-	distances.SetSize( clusters.Size() );
-	for( int i = 0; i < clusters.Size(); i++ ) {
-		for( int j = i + 1; j < clusters.Size(); j++ ) {
-			const float currDist = static_cast<float>( clusters[i]->CalcDistance( *clusters[j], params.DistanceType ) );
-			distances[i].SetAt( j, currDist );
-		}
-	}
-}
-
-// Finds the two closest clusters
-void CNaiveHierarchicalClustering::findNearestClusters( int& first ) const
-{
-	NeoAssert( clusters.Size() > 1 );
-
-	first = 0;
-	while( first < clusters.Size() && clusters[first] == nullptr ) {
-		++first;
-	}
-	NeoAssert( first < clusters.Size() );
-
-	for( int i = first + 1; i < clusters.Size(); i++ ) {
-		if( clusters[i] == nullptr ) {
-			continue;
-		}
-		if( distances[first].ClosestDistance() > distances[i].ClosestDistance() ) {
-			first = i;
-		}
-	}
-}
-
-// Merges two clusters
-void CNaiveHierarchicalClustering::mergeClusters( int first, int newClusterIndex, CArray<CMergeInfo>* dendrogram )
-{
-	const int second = distances[first].ClosestCluster();
-	NeoAssert( first < second && clusters[second] != nullptr );
-
-	if( log != 0 ) {
-		*log << "Cluster " << first << "\n";
-		*log << *clusters[first];
-		*log << "Cluster " << second << "\n";
-		*log << *clusters[second];
-	}
-
-	const int firstSize = clusters[first]->GetElementsCount();
-	const int secondSize = clusters[second]->GetElementsCount();
-	const float mergeDistance = distances[first].ClosestDistance();
-	const int last = clusters.Size() - 1;
-
-	// Move all elements of the second cluster into the first
-	clusters[first] = FINE_DEBUG_NEW CCommonCluster( *clusters[first], *clusters[second] );
-	if( dendrogram != nullptr ) {
-		CMergeInfo& mergeInfo = dendrogram->Append();
-		mergeInfo.First = clusterIndices[first];
-		mergeInfo.Second = clusterIndices[second];
-		mergeInfo.Distance = mergeDistance;
-		mergeInfo.Center = clusters[first]->GetCenter();
-	}
-	clusters[second] = nullptr;
-
-	for( int i = 0; i < clusters.Size(); i++ ) {
-		if( i < second ) {
-			distances[i].ResetAt( second );
-		}
-		if( i == first || clusters[i] == nullptr ) {
-			continue;
-		}
-		const float distance = recalcDistance( *clusters[i], *clusters[first], firstSize, secondSize,
-			i < first ? distances[i][first] : distances[first][i],
-			i < second ? distances[i][second] : distances[second][i],
-			mergeDistance );
-		if( i < first ) {
-			distances[i].SetAt( first, distance );
-		} else {
-			distances[first].SetAt( i, distance );
-		}
-	}
-
-	clusterIndices[first] = newClusterIndex;
-
-	if( log != 0 ) {
-		*log << "Result:\n";
-		*log << *clusters[first];
-	}
-}
-
-// Calculates distance between current cluster and merged cluster based on 
-float CNaiveHierarchicalClustering::recalcDistance( const CCommonCluster& currCluster, const CCommonCluster& mergedCluster,
-	int firstSize, int secondSize, float currToFirst, float currToSecond, float firstToSecond ) const
-{
-	static_assert( CHierarchicalClustering::L_Count == 5, "L_Count != 5" );
-
-	if( params.Linkage == CHierarchicalClustering::L_Centroid ) {
-		return static_cast<float>( currCluster.CalcDistance( mergedCluster, params.DistanceType ) );
-	}
-
-	return NeoML::recalcDistance(params.Linkage, params.DistanceType, firstSize, secondSize, currToFirst, currToSecond, firstToSecond);
-}
-
-void CNaiveHierarchicalClustering::fillResult( const CFloatMatrixDesc& matrix,
-	CClusteringResult& result, CArray<int>* dendrogramIndices ) const
-{
-	result.Data.SetSize( matrix.Height );
-	result.Clusters.Empty();
-	if( dendrogramIndices != nullptr ) {
-		dendrogramIndices->Empty();
-	}
-
-	for( int i = 0; i < clusters.Size(); i++ ) {
-		if( clusters[i] == nullptr ) {
-			continue;
-		}
-
-		CArray<int> elements;
-		clusters[i]->GetAllElements( elements );
-		for( int j = 0; j < elements.Size(); j++ ) {
-			result.Data[elements[j]] = i;
-		}
-		result.Clusters.Add( clusters[i]->GetCenter() );
-		if( dendrogramIndices != nullptr ) {
-			dendrogramIndices->Add( clusterIndices[i] );
-		}
-	}
-
-	result.ClusterCount = result.Clusters.Size();
-}
-
-// --------------------------------------------------------------------------------------------------------------------
-
-// Union-find data structure used for re-labeling clusters in sorted dendrogram during NnChain algo
-class CUnionFind
-{
-public:
-	explicit CUnionFind( int size );
-
-	int Root( int index );
-	void Merge( int first, int second, int newLabel );
-
-private:
-	CArray<int> root;
-};
-
-CUnionFind::CUnionFind( int size )
-{
-	root.SetBufferSize( size );
-	for( int i = 0; i < size; ++i ) {
-		root.Add( i );
-	}
-}
-
-int CUnionFind::Root( int index )
-{
-	int actualRoot = index;
-	while( root[actualRoot] != actualRoot ) {
-		actualRoot = root[actualRoot];
-	}
-
-	while( index != actualRoot ) {
-		int temp = index;
-		index = root[index];
-		root[temp] = actualRoot;
-	}
-
-	return actualRoot;
-}
-
-void CUnionFind::Merge( int first, int second, int newRoot )
-{
-	int firstRoot = Root( first );
-	int secondRoot = Root( second );
-
-	root[firstRoot] = newRoot;
-	root[secondRoot] = newRoot;
-}
-
-// --------------------------------------------------------------------------------------------------------------------
-
-// Nearest neighbor chain clustering algorithm (O(N^2) time, incompatible with centroid linkage)
-class CNnChainHierarchicalClustering {
-	typedef CHierarchicalClustering::CParam CParam;
-	typedef CHierarchicalClustering::CMergeInfo CMergeInfo;
-
-public:
-	CNnChainHierarchicalClustering( const CParam& params, CTextStream* log ) : params( params ), log( log ) {}
-
-	bool Clusterize( const CFloatMatrixDesc& matrix, const CArray<double>& weights,
-		CClusteringResult& result, CArray<CMergeInfo>* dendrogram, CArray<int>* dendrogramIndices );
-
-private:
-	const CParam& params; // the clustering parameters
-	CTextStream* log; // the logging stream
-	CFloatVectorArray distances; // the matrix containing distances between clusters
-	CArray<int> clusterSizes; // sizes of current clusters
-	CArray<CMergeInfo> fullDendrogram; // dendrogram of the whole tree
-	CArray<int> sortedDendrogram; // indices of full dendrogram nodes in distance-increasing order
-
-	void initialize( const CFloatMatrixDesc& matrix );
-	void buildFullDendrogram( const CFloatMatrixDesc& matrix );
-	void mergeClusters( int first, int second );
-	void sortDendrogram();
-	bool buildResult( const CFloatMatrixDesc& matrix, const CArray<double>& weights,
-		CClusteringResult& result, CArray<CMergeInfo>* dendrogram, CArray<int>* dendrogramIndices ) const;
-};
-
-bool CNnChainHierarchicalClustering::Clusterize( const CFloatMatrixDesc& matrix, const CArray<double>& weights,
-	CClusteringResult& result, CArray<CMergeInfo>* dendrogram, CArray<int>* dendrogramIndices )
-{
-	initialize( matrix );
-	buildFullDendrogram( matrix );
-	sortDendrogram();
-	return buildResult( matrix, weights, result, dendrogram, dendrogramIndices );
-}
-
-// Initializes NnChain algo algo
-void CNnChainHierarchicalClustering::initialize( const CFloatMatrixDesc& matrix )
-{
-	const int vectorCount = matrix.Height;
-	const int featureCount = matrix.Width;
-
-	clusterSizes.Empty();
-	clusterSizes.Add( 1, vectorCount );
-
-	// Initialize the cluster distance matrix
-	distances.DeleteAll();
-	distances.Add( CFloatVector( vectorCount ), vectorCount );
-
-	for( int i = 0; i < vectorCount; i++ ) {
-		CClusterCenter currObject( CFloatVector( featureCount, matrix.GetRow( i ) ) );
-		for( int j = i + 1; j < vectorCount; j++ ) {
-			distances[i].SetAt( j, static_cast<float>( CalcDistance( currObject, matrix.GetRow( j ), params.DistanceType ) ) );
-		}
-	}
-}
-
-// Builds full dendrogram
-// NnChain always builds full tree and cuts it later (if result contains more than 1 cluster)
-void CNnChainHierarchicalClustering::buildFullDendrogram( const CFloatMatrixDesc& matrix )
-{
-	fullDendrogram.Empty();
-	fullDendrogram.SetBufferSize( matrix.Height - 1 );
-
-	CArray<int> chain;
-	chain.SetSize( matrix.Height );
-	int chainSize = 0;
-
-	for( int step = 0; step < matrix.Height - 1; ++step ) {
-		if( chainSize == 0 ) {
-			int first = 0;
-			while( clusterSizes[first] == 0 ) {
-				++first;
-			}
-			chain[chainSize++] = first;
-		}
-
-		while( true ) {
-			const int first = chain[chainSize - 1];
-			int second = chainSize == 1 ? NotFound : chain[chainSize - 2];
-			float minDistance = second == NotFound ? FLT_MAX
-				: ( first < second ? distances[first][second] : distances[second][first] );
-
-			for( int candidate = 0; candidate < clusterSizes.Size(); ++candidate ) {
-				if( candidate == first || clusterSizes[candidate] == 0 ) {
-					continue;
-				}
-
-				const float currDistance = candidate < first ? distances[candidate][first] : distances[first][candidate];
-				if( currDistance < minDistance ) {
-					minDistance = currDistance;
-					second = candidate;
-				}
-			}
-
-			if( chainSize > 1 && chain[chainSize - 2] == second ) {
-				break;
-			}
-
-			chain[chainSize++] = second;
-		}
-
-		const int first = chain[--chainSize];
-		const int second = chain[--chainSize];
-		mergeClusters( first, second );
-	}
-}
-
-// Merges 2 clusters during NnChain algorithm and adds merge result to the full dendrogram
-void CNnChainHierarchicalClustering::mergeClusters( int first, int second )
-{
-	if( second < first ) {
-		swap( first, second );
-	}
-
-	const int firstSize = clusterSizes[first];
-	const int secondSize = clusterSizes[second];
-	const float mergeDistance = distances[first][second];
-
-	CMergeInfo& newMerge = fullDendrogram.Append();
-	newMerge.First = first;
-	newMerge.Second = second;
-	newMerge.Distance = mergeDistance;
-
-	clusterSizes[first] = 0;
-	clusterSizes[second] = firstSize + secondSize;
-
-	for( int i = 0; i < clusterSizes.Size(); i++ ) {
-		if( i == first || clusterSizes[i] == 0 ) {
-			continue;
-		}
-		// We can pass ref to any cluster here because linkage isn't centroid
-		const float distance = recalcDistance( params.Linkage, params.DistanceType, firstSize, secondSize,
-			i < first ? distances[i][first] : distances[first][i],
-			i < second ? distances[i][second] : distances[second][i],
-			mergeDistance );
-		if( i < first ) {
-			distances[i].SetAt( first, distance );
-		} else {
-			distances[first].SetAt( i, distance );
-		}
-	}
-}
-
-// Finds distance-sorted order of the current full dendrogram
-void CNnChainHierarchicalClustering::sortDendrogram()
-{
-	sortedDendrogram.Empty();
-	sortedDendrogram.SetBufferSize( fullDendrogram.Size() );
-	for( int i = 0; i < fullDendrogram.Size(); ++i ) {
-		sortedDendrogram.Add( i );
-	}
-
-	// Compares indices based on the distances in the data array
-	class CMergeInfoIndexCompare
-	{
-	public:
-		explicit CMergeInfoIndexCompare( const CArray<CMergeInfo>& data ) : data( data ) {}
-
-		bool Predicate( const int& first, const int& second ) const { return data[first].Distance < data[second].Distance; }
-		bool IsEqual( const int& first, const int& second ) const { return data[first].Distance == data[second].Distance; }
-		void Swap( int& first, int& second ) const { swap( first, second ); }
-	private:
-		const CArray<CMergeInfo>& data;
-	};
-
-	CMergeInfoIndexCompare compare( fullDendrogram );
-	sortedDendrogram.QuickSort<CMergeInfoIndexCompare>( &compare );
-}
-
-bool CNnChainHierarchicalClustering::buildResult( const CFloatMatrixDesc& matrix, const CArray<double>& weights,
-	CClusteringResult& result, CArray<CMergeInfo>* dendrogram, CArray<int>* dendrogramIndices ) const
-{
-	bool success = false;
-	int clusterCount = matrix.Height;
-
-	NeoAssert( ( dendrogram == nullptr && dendrogramIndices == nullptr )
-		|| ( dendrogram != nullptr && dendrogramIndices != nullptr ) );
-
-	CObjectArray<CCommonCluster> clusters;
-	clusters.Add( nullptr, matrix.Height * 2 - 1 );
-	for( int i = 0; i < matrix.Height; ++i ) {
-		clusters[i] = FINE_DEBUG_NEW CCommonCluster( CClusterCenter( CFloatVector( matrix.Width, 0.f ) ) );
-		clusters[i]->Add( i, matrix.GetRow( i ), weights[i] );
-		clusters[i]->RecalcCenter();
-	}
-
-	// Step 1: build shortened dendrogram and re-label clusters
-	CUnionFind clusterIndex( 2 * matrix.Height - 1 );
-	for( int step = 0; step < sortedDendrogram.Size(); ++step ) {
-		if( log != 0 ) {
-			*log << "\n[Step " << step << "]\n";
-		}
-
-		const int currClusterCount = matrix.Height - step;
-		if( currClusterCount <= params.MinClustersCount ) {
-			break;
-		}
-
-		CMergeInfo merge = fullDendrogram[sortedDendrogram[step]];
-		if( log != 0 ) {
-			*log << "Distance: " << merge.Distance << "\n";
-		}
-
-		if( merge.Distance > params.MaxClustersDistance ) {
-			success = true;
-			break;
-		}
-
-		merge.First = clusterIndex.Root( merge.First );
-		merge.Second = clusterIndex.Root( merge.Second );
-		if( merge.Second < merge.First ) {
-			swap( merge.First, merge.Second );
-		}
-		const int newClusterIndex = matrix.Height + step;
-		clusterIndex.Merge( merge.First, merge.Second, newClusterIndex );
-		clusters[newClusterIndex] = FINE_DEBUG_NEW CCommonCluster( *clusters[merge.First], *clusters[merge.Second] );
-		clusters[merge.First] = nullptr;
-		clusters[merge.Second] = nullptr;
-		clusterCount--;
-
-		if( log != 0 ) {
-			*log << "Merge clusters (" << merge.First << ") and (" << merge.Second << ") distance - " << merge.Distance << "\n";
-		}
-
-		if( dendrogram != nullptr ) {
-			merge.Center = clusters[matrix.Height + step]->GetCenter();
-			dendrogram->Add( merge );
-		}
-	}
-
-	// Step 2: fill CClusteringResult
-	result.ClusterCount = clusterCount;
-	result.Data.SetSize( matrix.Height );
-	if( dendrogramIndices != nullptr ) {
-		dendrogramIndices->Empty();
-		dendrogramIndices->SetBufferSize( clusterCount );
-	}
-	CArray<int> resultClusterIndex;
-	resultClusterIndex.Add( NotFound, clusters.Size() );
-	result.Clusters.Empty();
-	result.Clusters.SetBufferSize( clusterCount );
-	for( int i = 0; i < matrix.Height; ++i ) {
-		const int dendrogramClusterIndex = clusterIndex.Root( i );
-		if( clusters[dendrogramClusterIndex] != nullptr ) {
-			NeoAssert( resultClusterIndex[dendrogramClusterIndex] == NotFound );
-			resultClusterIndex[dendrogramClusterIndex] = result.Clusters.Size();
-			result.Clusters.Add( clusters[dendrogramClusterIndex]->GetCenter() );
-			clusters[dendrogramClusterIndex] = nullptr;
-			if( dendrogramIndices != nullptr ) {
-				dendrogramIndices->Add( dendrogramClusterIndex );
-			}
-		}
-		NeoAssert( resultClusterIndex[dendrogramClusterIndex] != NotFound );
-		result.Data[i] = resultClusterIndex[dendrogramClusterIndex];
-	}
-	NeoAssert( result.Clusters.Size() == clusterCount );
-	NeoAssert( dendrogramIndices == nullptr || dendrogramIndices->Size() == clusterCount );
-
-	return success;
-}
-
-// --------------------------------------------------------------------------------------------------------------------
-
-=======
->>>>>>> 6ce5f2cf
 CHierarchicalClustering::CHierarchicalClustering( const CArray<CClusterCenter>& clustersCenters, const CParam& _params ) :
 	params( _params ),
 	log( 0 )
