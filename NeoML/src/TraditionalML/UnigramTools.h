<<<<<<< HEAD
/* Copyright © 2017-2023 ABBYY

Licensed under the Apache License, Version 2.0 (the "License");
you may not use this file except in compliance with the License.
You may obtain a copy of the License at

	http://www.apache.org/licenses/LICENSE-2.0

Unless required by applicable law or agreed to in writing, software
distributed under the License is distributed on an "AS IS" BASIS,
WITHOUT WARRANTIES OR CONDITIONS OF ANY KIND, either express or implied.
See the License for the specific language governing permissions and
limitations under the License.
--------------------------------------------------------------------------------------------------------------*/

#pragma once

#include <NeoML/NeoMLDefs.h>
#include <NeoML/TraditionalML/LdGraph.h>
#include <NeoML/TraditionalML/SubwordEncoder.h>
#include <cfloat>

namespace NeoML {

// Trie based on char (CString) letters. Can store any data in nodes
template <class T>
class NEOML_API CTrieNode {
public:
	CTrieNode() = default;
	CTrieNode( const CTrieNode& other ) = delete;
	~CTrieNode() { DeleteAll(); }

	CTrieNode* Go( char letter );
	const CTrieNode* Go( char letter ) const { return const_cast<CTrieNode*>(this)->Go( letter ); }

	CTrieNode* Go( const CString& text );
	const CTrieNode* Go( const CString& text ) const { return const_cast<CTrieNode*>(this)->Go( text ); }

	CTrieNode* Add( char letter );
	CTrieNode* Add( const CString& text );

	const T& Get() const { return data; }
	T& Get() { return data; }
	void Set( T _data ) { data = std::move( _data ); }

	void DeleteAll();

	// CMap-like iteration functions over children (letter transitions)
	TMapPosition GetFirstChildPos() const { return children.GetFirstPosition(); }
	TMapPosition GetNextChildPos( TMapPosition p ) const { return children.GetNextPosition( p ); }
	CTrieNode* GetChild( TMapPosition p ) { return children.GetValue( p ); }
	const CTrieNode* GetChild( TMapPosition p ) const { return children.GetValue( p ); }

private:
	// Transitions (owned)
	CMap<char, CTrieNode*> children;
	// Any data that corresponds to this node (no ownership)
	// Consider replacement with COptional<T> one day...
	T data{};
};

// Edge in CSubwordLdGraphArc i.e. token from the vocabulary
struct CSubwordLdGraphArc {
	using Quality = double;

	CSubwordLdGraphArc() = default;
	CSubwordLdGraphArc( int begin, int end, const IUnigramEncoder::CSubword* arc );

	int Begin = -1;
	int End = 1;
	double Cost = -10;
	const IUnigramEncoder::CSubword* Arc = nullptr;

	// CLdGraph
	int InitialCoord() const { return Begin; }
	int FinalCoord() const { return End; }
	Quality ArcQuality() const { return Cost; }
};

// Graph representing all possible tokenizations (splits) of some word
class CSubwordLdGraph : public CLdGraph<CSubwordLdGraphArc> {
public:
	using GraphArc = CSubwordLdGraphArc;

	CSubwordLdGraph() = default;
	explicit CSubwordLdGraph( const CString& word ) :
		CLdGraph( 0, max( 1, word.Length() ) ) {}
	~CSubwordLdGraph() override { DetachAll(); }
};

//------------------

// Constructs a graph of all possible tokenizations of the word based on tokens from the trie
template <class Trie>
void FillSubwordLdGraphFromTrie( const CString& word,
	const Trie* trie, // CTrieNode<CUnigramTrainer::CTrainingSubword> or CTrieNode<IUnigramEncoder::CSubword>
	CPointerArray<CSubwordLdGraphArc>& subwordSegments,
	CSubwordLdGraph& subwordStructure )
{
	CArray<bool> isSymbolCovered;
	isSymbolCovered.Add( false, word.Length() );

	// traverse trie with 'input' to find all terminals (subtokens)
	for( int begin = 0; begin < word.Length(); ++begin ) {
		const auto* node = trie;
		for( int i = begin; i < word.Length(); ++i ) {
			node = node->Go( word[i] );
			if( node == nullptr ) {
				break;
			}
			const auto* token = node->Get();
			if( token != nullptr ) {
				subwordSegments.Add( new CSubwordLdGraphArc( begin, i + 1, token ) );
				subwordStructure.InsertArc( subwordSegments.Last() );
				for( int pos = begin; pos <= i; ++pos ) {
					isSymbolCovered[pos] = true;
				}
			}
		}
	}

	// Cover unknown letters with <UNK> symbol.
	// It can be nullptr during training, but all letters are known there
	// NeoAssert( unkToken != nullptr ) is inside new CSubwordLdGraphArc
	const auto* unkToken = trie->Get();
	for( int i = 0; i < word.Length(); ++i ) {
		if( !isSymbolCovered[i] ) {
			subwordSegments.Add( new CSubwordLdGraphArc( i, i + 1, unkToken ) );
			subwordStructure.InsertArc( subwordSegments.Last() );
		}
	}

	subwordStructure.CalculateBestPathQuality( -FLT_MAX / 2 );
}

//------------------

template <class T>
CTrieNode<T>* CTrieNode<T>::Go( char letter )
{
	CTrieNode* res = nullptr;
	children.Lookup( letter, res );
	return res;
}

template <class T>
CTrieNode<T>* CTrieNode<T>::Go( const CString& text )
{
	auto* pos = this;
	for( int i = 0; i < text.Length(); ++i ) {
		pos = pos->Go( text[i] );
		if( pos == nullptr ) {
			return nullptr;
		}
	}
	return pos;
}

template <class T>
CTrieNode<T>* CTrieNode<T>::Add( char letter )
{
	auto* next = Go( letter );
	if( next == nullptr ) {
		next = new CTrieNode;
		children.Add( letter, next );
	}
	return next;
}

template <class T>
CTrieNode<T>* CTrieNode<T>::Add( const CString& text )
{
	auto* pos = this;
	for( int i = 0; i < text.Length(); ++i ) {
		pos = pos->Add( text[i] );
	}
	return pos;
}

template <class T>
void CTrieNode<T>::DeleteAll()
{
	for( auto p = children.GetFirstPosition(); p != NotFound; p = children.GetNextPosition( p ) ) {
		delete children.GetValue( p );
	}
	children.DeleteAll();
	data = T();
}
} // namespace NeoML
=======
/* Copyright © 2017-2023 ABBYY

Licensed under the Apache License, Version 2.0 (the "License");
you may not use this file except in compliance with the License.
You may obtain a copy of the License at

	http://www.apache.org/licenses/LICENSE-2.0

Unless required by applicable law or agreed to in writing, software
distributed under the License is distributed on an "AS IS" BASIS,
WITHOUT WARRANTIES OR CONDITIONS OF ANY KIND, either express or implied.
See the License for the specific language governing permissions and
limitations under the License.
--------------------------------------------------------------------------------------------------------------*/

#pragma once

#include <NeoML/NeoMLDefs.h>
#include <NeoML/TraditionalML/LdGraph.h>
#include <NeoML/TraditionalML/SubwordEncoder.h>
#include <cfloat>

namespace NeoML {

// Trie based on char (CString) letters. Can store any data in nodes
template <class T>
class NEOML_API CTrieNode {
public:
	CTrieNode() = default;
	CTrieNode( const CTrieNode& other ) = delete;
	~CTrieNode() { DeleteAll(); }

	CTrieNode* Go( char letter );
	const CTrieNode* Go( char letter ) const { return const_cast<CTrieNode*>(this)->Go( letter ); }

	CTrieNode* Go( const CString& text );
	const CTrieNode* Go( const CString& text ) const { return const_cast<CTrieNode*>(this)->Go( text ); }

	CTrieNode* Add( char letter );
	CTrieNode* Add( const CString& text );

	const T& Get() const { return data; }
	T& Get() { return data; }
	void Set( T _data ) { data = std::move( _data ); }

	void DeleteAll();

	// CMap-like iteration functions over children (letter transitions)
	TMapPosition GetFirstChildPos() const { return children.GetFirstPosition(); }
	TMapPosition GetNextChildPos( TMapPosition p ) const { return children.GetNextPosition( p ); }
	CTrieNode* GetChild( TMapPosition p ) { return children.GetValue( p ); }
	const CTrieNode* GetChild( TMapPosition p ) const { return children.GetValue( p ); }

private:
	// Transitions (owned)
	CMap<char, CTrieNode*> children;
	// Any data that corresponds to this node (no ownership)
	// Consider replacement with COptional<T> one day...
	T data{};
};

// Edge in CSubwordLdGraphArc i.e. token from the vocabulary
struct CSubwordLdGraphArc {
	using Quality = double;

	CSubwordLdGraphArc() = default;
	CSubwordLdGraphArc( int begin, int end, const IUnigramEncoder::CSubword* arc );

	int Begin = -1;
	int End = 1;
	double Cost = -10;
	const IUnigramEncoder::CSubword* Arc = nullptr;

	// CLdGraph
	int InitialCoord() const { return Begin; }
	int FinalCoord() const { return End; }
	Quality ArcQuality() const { return Cost; }
};

// Graph representing all possible tokenizations (splits) of some word
class CSubwordLdGraph : public CLdGraph<CSubwordLdGraphArc> {
public:
	using GraphArc = CSubwordLdGraphArc;

	CSubwordLdGraph() = default;
	explicit CSubwordLdGraph( const CString& word ) :
		CLdGraph( 0, max( 1, word.Length() ) ) {}
	~CSubwordLdGraph() override { DetachAll(); }
};

//------------------

// Constructs a graph of all possible tokenizations of the word based on tokens from the trie
template <class Trie>
void FillSubwordLdGraphFromTrie( const CString& word,
	const Trie* trie, // CTrieNode<CUnigramTrainer::CTrainingSubword> or CTrieNode<IUnigramEncoder::CSubword>
	CPointerArray<CSubwordLdGraphArc>& subwordSegments,
	CSubwordLdGraph& subwordStructure )
{
	CArray<bool> isSymbolCovered;
	isSymbolCovered.Add( false, word.Length() );

	// traverse trie with 'input' to find all terminals (subtokens)
	for( int begin = 0; begin < word.Length(); ++begin ) {
		const auto* node = trie;
		for( int i = begin; i < word.Length(); ++i ) {
			node = node->Go( word[i] );
			if( node == nullptr ) {
				break;
			}
			const auto* token = node->Get();
			if( token != nullptr ) {
				subwordSegments.Add( new CSubwordLdGraphArc( begin, i + 1, token ) );
				subwordStructure.InsertArc( subwordSegments.Last() );
				for( int pos = begin; pos <= i; ++pos ) {
					isSymbolCovered[pos] = true;
				}
			}
		}
	}

	// Cover unknown letters with <UNK> symbol.
	// It can be nullptr during training, but all letters are known there
	// NeoAssert( unkToken != nullptr ) is inside new CSubwordLdGraphArc
	const auto* unkToken = trie->Get();
	for( int i = 0; i < word.Length(); ++i ) {
		if( !isSymbolCovered[i] ) {
			subwordSegments.Add( new CSubwordLdGraphArc( i, i + 1, unkToken ) );
			subwordStructure.InsertArc( subwordSegments.Last() );
		}
	}

	subwordStructure.CalculateBestPathQuality( -FLT_MAX / 2 );
}

//------------------

template <class T>
CTrieNode<T>* CTrieNode<T>::Go( char letter ) {
	CTrieNode* res = nullptr;
	children.Lookup( letter, res );
	return res;
}

template <class T>
CTrieNode<T>* CTrieNode<T>::Go( const CString& text )
{
	auto* pos = this;
	for( int i = 0; i < text.Length(); ++i ) {
		pos = pos->Go( text[i] );
		if( pos == nullptr ) {
			return nullptr;
		}
	}
	return pos;
}

template <class T>
CTrieNode<T>* CTrieNode<T>::Add( char letter )
{
	auto* next = Go( letter );
	if( next == nullptr ) {
		next = new CTrieNode;
		children.Add( letter, next );
	}
	return next;
}

template <class T>
CTrieNode<T>* CTrieNode<T>::Add( const CString& text )
{
	auto* pos = this;
	for( int i = 0; i < text.Length(); ++i ) {
		pos = pos->Add( text[i] );
	}
	return pos;
}

template <class T>
void CTrieNode<T>::DeleteAll()
{
	for( auto p = children.GetFirstPosition(); p != NotFound; p = children.GetNextPosition( p ) ) {
		delete children.GetValue( p );
	}
	children.DeleteAll();
	data = T();
}
} // namespace NeoML
>>>>>>> a7a0367f
<|MERGE_RESOLUTION|>--- conflicted
+++ resolved
@@ -1,4 +1,3 @@
-<<<<<<< HEAD
 /* Copyright © 2017-2023 ABBYY
 
 Licensed under the Apache License, Version 2.0 (the "License");
@@ -187,194 +186,4 @@
 	children.DeleteAll();
 	data = T();
 }
-} // namespace NeoML
-=======
-/* Copyright © 2017-2023 ABBYY
-
-Licensed under the Apache License, Version 2.0 (the "License");
-you may not use this file except in compliance with the License.
-You may obtain a copy of the License at
-
-	http://www.apache.org/licenses/LICENSE-2.0
-
-Unless required by applicable law or agreed to in writing, software
-distributed under the License is distributed on an "AS IS" BASIS,
-WITHOUT WARRANTIES OR CONDITIONS OF ANY KIND, either express or implied.
-See the License for the specific language governing permissions and
-limitations under the License.
---------------------------------------------------------------------------------------------------------------*/
-
-#pragma once
-
-#include <NeoML/NeoMLDefs.h>
-#include <NeoML/TraditionalML/LdGraph.h>
-#include <NeoML/TraditionalML/SubwordEncoder.h>
-#include <cfloat>
-
-namespace NeoML {
-
-// Trie based on char (CString) letters. Can store any data in nodes
-template <class T>
-class NEOML_API CTrieNode {
-public:
-	CTrieNode() = default;
-	CTrieNode( const CTrieNode& other ) = delete;
-	~CTrieNode() { DeleteAll(); }
-
-	CTrieNode* Go( char letter );
-	const CTrieNode* Go( char letter ) const { return const_cast<CTrieNode*>(this)->Go( letter ); }
-
-	CTrieNode* Go( const CString& text );
-	const CTrieNode* Go( const CString& text ) const { return const_cast<CTrieNode*>(this)->Go( text ); }
-
-	CTrieNode* Add( char letter );
-	CTrieNode* Add( const CString& text );
-
-	const T& Get() const { return data; }
-	T& Get() { return data; }
-	void Set( T _data ) { data = std::move( _data ); }
-
-	void DeleteAll();
-
-	// CMap-like iteration functions over children (letter transitions)
-	TMapPosition GetFirstChildPos() const { return children.GetFirstPosition(); }
-	TMapPosition GetNextChildPos( TMapPosition p ) const { return children.GetNextPosition( p ); }
-	CTrieNode* GetChild( TMapPosition p ) { return children.GetValue( p ); }
-	const CTrieNode* GetChild( TMapPosition p ) const { return children.GetValue( p ); }
-
-private:
-	// Transitions (owned)
-	CMap<char, CTrieNode*> children;
-	// Any data that corresponds to this node (no ownership)
-	// Consider replacement with COptional<T> one day...
-	T data{};
-};
-
-// Edge in CSubwordLdGraphArc i.e. token from the vocabulary
-struct CSubwordLdGraphArc {
-	using Quality = double;
-
-	CSubwordLdGraphArc() = default;
-	CSubwordLdGraphArc( int begin, int end, const IUnigramEncoder::CSubword* arc );
-
-	int Begin = -1;
-	int End = 1;
-	double Cost = -10;
-	const IUnigramEncoder::CSubword* Arc = nullptr;
-
-	// CLdGraph
-	int InitialCoord() const { return Begin; }
-	int FinalCoord() const { return End; }
-	Quality ArcQuality() const { return Cost; }
-};
-
-// Graph representing all possible tokenizations (splits) of some word
-class CSubwordLdGraph : public CLdGraph<CSubwordLdGraphArc> {
-public:
-	using GraphArc = CSubwordLdGraphArc;
-
-	CSubwordLdGraph() = default;
-	explicit CSubwordLdGraph( const CString& word ) :
-		CLdGraph( 0, max( 1, word.Length() ) ) {}
-	~CSubwordLdGraph() override { DetachAll(); }
-};
-
-//------------------
-
-// Constructs a graph of all possible tokenizations of the word based on tokens from the trie
-template <class Trie>
-void FillSubwordLdGraphFromTrie( const CString& word,
-	const Trie* trie, // CTrieNode<CUnigramTrainer::CTrainingSubword> or CTrieNode<IUnigramEncoder::CSubword>
-	CPointerArray<CSubwordLdGraphArc>& subwordSegments,
-	CSubwordLdGraph& subwordStructure )
-{
-	CArray<bool> isSymbolCovered;
-	isSymbolCovered.Add( false, word.Length() );
-
-	// traverse trie with 'input' to find all terminals (subtokens)
-	for( int begin = 0; begin < word.Length(); ++begin ) {
-		const auto* node = trie;
-		for( int i = begin; i < word.Length(); ++i ) {
-			node = node->Go( word[i] );
-			if( node == nullptr ) {
-				break;
-			}
-			const auto* token = node->Get();
-			if( token != nullptr ) {
-				subwordSegments.Add( new CSubwordLdGraphArc( begin, i + 1, token ) );
-				subwordStructure.InsertArc( subwordSegments.Last() );
-				for( int pos = begin; pos <= i; ++pos ) {
-					isSymbolCovered[pos] = true;
-				}
-			}
-		}
-	}
-
-	// Cover unknown letters with <UNK> symbol.
-	// It can be nullptr during training, but all letters are known there
-	// NeoAssert( unkToken != nullptr ) is inside new CSubwordLdGraphArc
-	const auto* unkToken = trie->Get();
-	for( int i = 0; i < word.Length(); ++i ) {
-		if( !isSymbolCovered[i] ) {
-			subwordSegments.Add( new CSubwordLdGraphArc( i, i + 1, unkToken ) );
-			subwordStructure.InsertArc( subwordSegments.Last() );
-		}
-	}
-
-	subwordStructure.CalculateBestPathQuality( -FLT_MAX / 2 );
-}
-
-//------------------
-
-template <class T>
-CTrieNode<T>* CTrieNode<T>::Go( char letter ) {
-	CTrieNode* res = nullptr;
-	children.Lookup( letter, res );
-	return res;
-}
-
-template <class T>
-CTrieNode<T>* CTrieNode<T>::Go( const CString& text )
-{
-	auto* pos = this;
-	for( int i = 0; i < text.Length(); ++i ) {
-		pos = pos->Go( text[i] );
-		if( pos == nullptr ) {
-			return nullptr;
-		}
-	}
-	return pos;
-}
-
-template <class T>
-CTrieNode<T>* CTrieNode<T>::Add( char letter )
-{
-	auto* next = Go( letter );
-	if( next == nullptr ) {
-		next = new CTrieNode;
-		children.Add( letter, next );
-	}
-	return next;
-}
-
-template <class T>
-CTrieNode<T>* CTrieNode<T>::Add( const CString& text )
-{
-	auto* pos = this;
-	for( int i = 0; i < text.Length(); ++i ) {
-		pos = pos->Add( text[i] );
-	}
-	return pos;
-}
-
-template <class T>
-void CTrieNode<T>::DeleteAll()
-{
-	for( auto p = children.GetFirstPosition(); p != NotFound; p = children.GetNextPosition( p ) ) {
-		delete children.GetValue( p );
-	}
-	children.DeleteAll();
-	data = T();
-}
-} // namespace NeoML
->>>>>>> a7a0367f
+} // namespace NeoML