--- conflicted
+++ resolved
@@ -2019,7 +2019,6 @@
         self.assertTrue(len(dnn.output_layers), 1)
 
 class TraditionalTestCase(TestCase):
-<<<<<<< HEAD
     def test_differential_evolution(self):
         from neoml.DifferentialEvolution import IntTraits, DoubleTraits, DifferentialEvolution
         def func(vec):
@@ -2041,7 +2040,7 @@
             self.assertEqual(eval_population.shape, (population,))
             optimal_vector = np.array(diff_evo.optimal_vector)
             self.assertEqual(optimal_vector.shape, (dim,))
-=======
+
     def _test_classification_model(self, model, params, is_binary=False):
         X_dense = np.eye(20, 5, dtype=np.float32)
         X_dense_list = X_dense.tolist()
@@ -2157,5 +2156,4 @@
             max_cluster_diameter=2, mean_diameter_coef=2))
 
     def test_kmeans(self):
-        self._test_clusterize('KMeans', dict(max_iteration_count=100, cluster_count=6, init='k++'))
->>>>>>> b451f914
+        self._test_clusterize('KMeans', dict(max_iteration_count=100, cluster_count=6, init='k++'))