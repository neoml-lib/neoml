/* Copyright © 2017-2021 ABBYY Production LLC

Licensed under the Apache License, Version 2.0 (the "License");
you may not use this file except in compliance with the License.
You may obtain a copy of the License at

	http://www.apache.org/licenses/LICENSE-2.0

Unless required by applicable law or agreed to in writing, software
distributed under the License is distributed on an "AS IS" BASIS,
WITHOUT WARRANTIES OR CONDITIONS OF ANY KIND, either express or implied.
See the License for the specific language governing permissions and
limitations under the License.
--------------------------------------------------------------------------------------------------------------*/

#include <common.h>
#pragma hdrstop

#include "PyLayer.h"

<<<<<<< HEAD
void CPyLayer::Connect( CPyLayer &layer, int outputIndex, int inputIndex )
{
	baseLayer->Connect( inputIndex, *layer.baseLayer, outputIndex );
}

=======
std::string FindFreeLayerName( const CDnn& dnn, const std::string& layerName, const std::string& userName )
{
	if( userName != "None" ) {
		return userName;
	}
	int index = 0;
	std::string name;
	do {
		index++;
		name = layerName + std::to_string(index);
	} while( dnn.HasLayer( name.c_str() ) );
	
	return name;
}


>>>>>>> 40d0acbb
void InitializeLayer( py::module& m )
{
	py::class_<CPyLayer>(m, "Layer")
		.def( "output_count", &CPyLayer::GetOutputCount, py::return_value_policy::reference )
		.def( "get_name", &CPyLayer::GetName, py::return_value_policy::reference )
		.def( "create_python_object", &CPyLayer::CreatePythonObject, py::return_value_policy::reference )
		.def( "connect", &CPyLayer::Connect, py::return_value_policy::reference )
	;
}<|MERGE_RESOLUTION|>--- conflicted
+++ resolved
@@ -1,53 +1,49 @@
-/* Copyright © 2017-2021 ABBYY Production LLC
-
-Licensed under the Apache License, Version 2.0 (the "License");
-you may not use this file except in compliance with the License.
-You may obtain a copy of the License at
-
-	http://www.apache.org/licenses/LICENSE-2.0
-
-Unless required by applicable law or agreed to in writing, software
-distributed under the License is distributed on an "AS IS" BASIS,
-WITHOUT WARRANTIES OR CONDITIONS OF ANY KIND, either express or implied.
-See the License for the specific language governing permissions and
-limitations under the License.
---------------------------------------------------------------------------------------------------------------*/
-
-#include <common.h>
-#pragma hdrstop
-
-#include "PyLayer.h"
-
-<<<<<<< HEAD
-void CPyLayer::Connect( CPyLayer &layer, int outputIndex, int inputIndex )
-{
-	baseLayer->Connect( inputIndex, *layer.baseLayer, outputIndex );
-}
-
-=======
-std::string FindFreeLayerName( const CDnn& dnn, const std::string& layerName, const std::string& userName )
-{
-	if( userName != "None" ) {
-		return userName;
-	}
-	int index = 0;
-	std::string name;
-	do {
-		index++;
-		name = layerName + std::to_string(index);
-	} while( dnn.HasLayer( name.c_str() ) );
-	
-	return name;
-}
-
-
->>>>>>> 40d0acbb
-void InitializeLayer( py::module& m )
-{
-	py::class_<CPyLayer>(m, "Layer")
-		.def( "output_count", &CPyLayer::GetOutputCount, py::return_value_policy::reference )
-		.def( "get_name", &CPyLayer::GetName, py::return_value_policy::reference )
-		.def( "create_python_object", &CPyLayer::CreatePythonObject, py::return_value_policy::reference )
-		.def( "connect", &CPyLayer::Connect, py::return_value_policy::reference )
-	;
+/* Copyright © 2017-2021 ABBYY Production LLC
+
+Licensed under the Apache License, Version 2.0 (the "License");
+you may not use this file except in compliance with the License.
+You may obtain a copy of the License at
+
+	http://www.apache.org/licenses/LICENSE-2.0
+
+Unless required by applicable law or agreed to in writing, software
+distributed under the License is distributed on an "AS IS" BASIS,
+WITHOUT WARRANTIES OR CONDITIONS OF ANY KIND, either express or implied.
+See the License for the specific language governing permissions and
+limitations under the License.
+--------------------------------------------------------------------------------------------------------------*/
+
+#include <common.h>
+#pragma hdrstop
+
+#include "PyLayer.h"
+
+std::string FindFreeLayerName( const CDnn& dnn, const std::string& layerName, const std::string& userName )
+{
+	if( userName != "None" ) {
+		return userName;
+	}
+	int index = 0;
+	std::string name;
+	do {
+		index++;
+		name = layerName + std::to_string(index);
+	} while( dnn.HasLayer( name.c_str() ) );
+	
+	return name;
+}
+
+void CPyLayer::Connect( CPyLayer &layer, int outputIndex, int inputIndex )
+{
+	baseLayer->Connect( inputIndex, *layer.baseLayer, outputIndex );
+}
+
+void InitializeLayer( py::module& m )
+{
+	py::class_<CPyLayer>(m, "Layer")
+		.def( "output_count", &CPyLayer::GetOutputCount, py::return_value_policy::reference )
+		.def( "get_name", &CPyLayer::GetName, py::return_value_policy::reference )
+		.def( "create_python_object", &CPyLayer::CreatePythonObject, py::return_value_policy::reference )
+		.def( "connect", &CPyLayer::Connect, py::return_value_policy::reference )
+	;
 }