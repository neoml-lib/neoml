""" Copyright (c) 2017-2021 ABBYY Production LLC

Licensed under the Apache License, Version 2.0 (the "License");
you may not use this file except in compliance with the License.
You may obtain a copy of the License at

    http://www.apache.org/licenses/LICENSE-2.0

Unless required by applicable law or agreed to in writing, software
distributed under the License is distributed on an "AS IS" BASIS,
WITHOUT WARRANTIES OR CONDITIONS OF ANY KIND, either express or implied.
See the License for the specific language governing permissions and
limitations under the License.
--------------------------------------------------------------------------------------------------------------
"""

import numpy
from .Utils import convert_data, get_data
from scipy.sparse import csr_matrix
import neoml.PythonWrapper as PythonWrapper

class FirstCome(PythonWrapper.FirstCome) :
    """FirstCome clustering.

    :param min_vector_count: the smallest number of vectors in a cluster to consider that the variance is valid.
    :type min_vector_count: int

    :param default_variance: the default variance (for when the number of vectors is smaller than min_vector_count).
    :type default_variance: float

    :param threshold: the distance threshold for creating a new cluster.
    :type threshold: float

    :param min_cluster_size_ratio: the minimum ratio of elements in a cluster (relative to the total number of vectors).
    :type min_cluster_size_ratio: float

    :param max_cluster_count: the maximum number of clusters to prevent algorithm divergence
        in case of great differences in data.
    :type max_cluster_count: int

    :param distance: the distance function
    :type distance: str, {'euclid', 'machalanobis', 'cosine'}, default='euclid'
    """

    def __init__(self, min_vector_count=4, default_variance=1.0, threshold=0.0, min_cluster_size_ratio=0.05, max_cluster_count=100, distance='euclid'):

        if distance != 'euclid' and distance != 'machalanobis' and distance != 'cosine':
            raise ValueError('The `distance` must be one of {`euclid`, `machalanobis`, `cosine`}.')
        if max_cluster_count <= 0:
            raise ValueError('The `max_cluster_count` must be > 0.')
        if min_cluster_size_ratio > 1 or min_cluster_size_ratio < 0:
            raise ValueError('The `min_cluster_size_ratio` must be in [0, 1].')

        super().__init__(distance, int(min_vector_count), float(default_variance), float(threshold), float(min_cluster_size_ratio), int(max_cluster_count))

    def clusterize(self, X, weight=None):
        """Performs clustering of the given data.

        :param X: The input samples. Internally, it will be converted
            to ``dtype=np.float32`` and if a sparse matrix is provided
            to a sparse ``scipy.csr_matrix``
        :type X: {array-like, sparse matrix} of shape (n_samples, n_features)

        :param weight: Sample weights. If `None`, then samples are equally weighted.
        :type weight: array-like of shape (n_samples,) or None, default=None

        :return:
            - clusters - array of integers with cluster indices for each object of `X`;
            - centers - cluster centers;
            - vars - cluster variances.
        :rtype:
            - tuple(clusters, centers, vars)
            - clusters - numpy.ndarray(numpy.int32) of shape (n_samples,)
            - centers - numpy.ndarray(numpy.float32) of shape (init_cluster_count, n_features)
            - vars - numpy.ndarray(numpy.float32) of shape (init_cluster_count, n_features)
        """
        x = convert_data( X )

        if weight is None:
            weight = numpy.ones(x.size, numpy.float32)
        else:
            weight = numpy.array(weight, dtype=numpy.float32, copy=False)
            if numpy.any(weight < 0):
                raise ValueError('All `weight` elements must be >= 0.')

        return super().clusterize(*get_data(x), int(x.shape[1]), weight)

#-------------------------------------------------------------------------------------------------------------


class Hierarchical(PythonWrapper.Hierarchical) :
    """Hierarchical clustering.

    :param distance: the distance function.
    :type distance: str, {'euclid', 'machalanobis', 'cosine'}, default='euclid'

    :param max_cluster_distance: the maximum distance between two clusters that still may be merged.
    :type max_cluster_distance: int

    :param min_cluster_count: the minimum number of clusters in the result.
    :type min_cluster_count: int
    """

    def __init__(self, max_cluster_distance, min_cluster_count, distance='euclid'):

        if distance != 'euclid' and distance != 'machalanobis' and distance != 'cosine':
            raise ValueError('The `distance` must be one of {`euclid`, `machalanobis`, `cosine`}.')
        if min_cluster_count <= 0:
            raise ValueError('The `min_cluster_count` must be > 0.')

        super().__init__(distance, int(max_cluster_distance), int(min_cluster_count))

    def clusterize(self, X, weight=None):
        """Performs clustering of the given data.

        :param X: The input samples. Internally, it will be converted
            to ``dtype=np.float32`` and if a sparse matrix is provided
            to a sparse ``scipy.csr_matrix``
        :type X: {array-like, sparse matrix} of shape (n_samples, n_features)

        :param weight: Sample weights. If `None`, then samples are equally weighted.
        :type weight: array-like of shape (n_samples,) or None, default=None

        :return:
            - clusters - array of integers with cluster indices for each object of `X`;
            - centers - cluster centers;
            - vars - cluster variances.
        :rtype:
            - tuple(clusters, centers, vars)
            - clusters - numpy.ndarray(numpy.int32) of shape (n_samples,)
            - centers - numpy.ndarray(numpy.float32) of shape (init_cluster_count, n_features)
            - vars - numpy.ndarray(numpy.float32) of shape (init_cluster_count, n_features)
        """
        x = convert_data( X )

        if weight is None:
            weight = numpy.ones(x.size, numpy.float32)
        else:
            weight = numpy.array(weight, dtype=numpy.float32, copy=False)
            if numpy.any(weight < 0):
                raise ValueError('All `weight` elements must be >= 0.')

        return super().clusterize(*get_data(x), int(x.shape[1]), weight)

#-------------------------------------------------------------------------------------------------------------


class IsoData(PythonWrapper.IsoData) :
    """IsoData clustering.

    :param init_cluster_count: the number of initial clusters.
        The initial cluster centers are randomly selected from the input data.
    :type init_cluster_count: int

    :param max_iteration_count: the maximum number of clusters.
    :type max_iteration_count: int

    :param min_cluster_size: the minimum cluster size.
    :type min_cluster_size: int

    :param max_iteration_count: the maximum number of algorithm iterations. 
    :type max_iteration_count: int

    :param min_cluster_distance: the minimum distance between the clusters.
        Whenever two clusters are closer they are merged.
    :type min_cluster_distance: float

    :param max_cluster_diameter: the maximum cluster diameter.
        Whenever a cluster is larger it may be split.
    :type max_cluster_diameter: float

    :param mean_diameter_coef: indicates how much the cluster diameter may exceed.
        The mean diameter across all the clusters.
        If a cluster diameter is larger than the mean diameter multiplied by this value it may be split.
    :type mean_diameter_coef: float
    """

    def __init__(self, init_cluster_count, max_cluster_count, min_cluster_size, max_iteration_count, min_cluster_distance, max_cluster_diameter, mean_diameter_coef ):

        if max_iteration_count <= 0:
            raise ValueError('The `max_iteration_count` must be > 0.')
        if init_cluster_count <= 0:
            raise ValueError('The `init_cluster_count` must be > 0.')
        if min_cluster_size <= 0:
            raise ValueError('The `min_cluster_size` must be > 0.')

        super().__init__( int(init_cluster_count), int(max_cluster_count), int(min_cluster_size), int(max_iteration_count), float(min_cluster_distance), float(max_cluster_diameter), float(mean_diameter_coef) )

    def clusterize(self, X, weight=None):
        """Performs clustering of the given data.

        :param X: The input samples. Internally, it will be converted
            to ``dtype=np.float32`` and if a sparse matrix is provided
            to a sparse ``scipy.csr_matrix``
        :type X: {array-like, sparse matrix} of shape (n_samples, n_features)

        :param weight: Sample weights. If `None`, then samples are equally weighted.
        :type weight: array-like of shape (n_samples,) or None, default=None

        :return:
            - clusters - array of integers with cluster indices for each object of `X`;
            - centers - cluster centers;
            - vars - cluster variances.
        :rtype:
            - tuple(clusters, centers, vars)
            - clusters - numpy.ndarray(numpy.int32) of shape (n_samples,)
            - centers - numpy.ndarray(numpy.float32) of shape (init_cluster_count, n_features)
            - vars - numpy.ndarray(numpy.float32) of shape (init_cluster_count, n_features)
        """
        x = convert_data( X )

        if weight is None:
            weight = numpy.ones(x.size, numpy.float32)
        else:
            weight = numpy.array(weight, dtype=numpy.float32, copy=False)
            if numpy.any(weight < 0):
                raise ValueError('All `weight` elements must be >= 0.')

        return super().clusterize(*get_data(x), int(x.shape[1]), weight)

#-------------------------------------------------------------------------------------------------------------


class KMeans(PythonWrapper.KMeans) :
    """K-Means clustering.
<<<<<<< HEAD
    Parameters
    ----------

    max_iteration_count : the maximum number of algorithm iterations.

    cluster_count : the number of clusters to build.

    algo : {'elkan', 'lloyd'}, default='lloyd'.

    init : {'k++', 'default'}, default='default'.

    distance : {'euclid', 'machalanobis', 'cosine'}, default='euclid'.
=======

    :param max_iteration_count: max number of iterations of K-Means
    :type max_iteration_count: int

    :param init_cluster_count: number of clusters
    :type init_cluster_count: int

    :param algo: algorithm used during clustering
    :type algo: str, {'elkan', 'lloyd'}, default='lloyd'

    :param init: algorithm used for initial centers selection
    :type init: str, {'k++', 'default'}, default='default'
>>>>>>> 4fce8e0d

    :param distance: metrics used for distance calculation
    :type distance: str, {'euclid', 'machalanobis', 'cosine'}, default='euclid'
    """

    def __init__(self, max_iteration_count, cluster_count, algo='lloyd', init='default', distance='euclid',
                 thread_count=1):
        if algo != 'elkan' and algo != 'lloyd':
            raise ValueError('The `algo` must be one of {`elkan`, `lloyd`}.')
        if init != 'k++' and init != 'default':
            raise ValueError('The `init` must be one of {`k++`, `default`}.')
        if distance != 'euclid' and distance != 'machalanobis' and distance != 'cosine':
            raise ValueError('The `distance` must be one of {`euclid`, `machalanobis`, `cosine`}.')
        if max_iteration_count <= 0:
            raise ValueError('The `max_iteration_count` must be > 0.')
        if cluster_count <= 0:
            raise ValueError('The `cluster_count` must be > 0.')
        if thread_count <= 0:
            raise ValueError('The `thread_count` must be < 0')
        super().__init__(algo, init, distance, int(max_iteration_count), int(cluster_count), int(thread_count))

    def clusterize(self, X, weight=None):
        """Performs clustering of the given data.

        :param X: The input samples. Internally, it will be converted
            to ``dtype=np.float32`` and if a sparse matrix is provided
            to a sparse ``scipy.csr_matrix``
        :type X: array-like or sparse matrix of shape (n_samples, n_features)

        :param weight: Sample weights. If `None`, then samples are equally weighted.
            `None` by default.
        :type weight: array-like of shape (n_samples,)

        :return:
            - clusters - array of integers with cluster indices for each object of `X`;
            - centers - cluster centers;
            - vars - cluster variances.
        :rtype:
            - tuple(clusters, centers, vars)
            - clusters - numpy.ndarray(numpy.int32) of shape (n_samples,)
            - centers - numpy.ndarray(numpy.float32) of shape (init_cluster_count, n_features)
            - vars - numpy.ndarray(numpy.float32) of shape (init_cluster_count, n_features)
        """
        x = convert_data(X)

        if weight is None:
            weight = numpy.ones(x.size, numpy.float32)
        else:
            weight = numpy.array(weight, dtype=numpy.float32, copy=False)
            if numpy.any(weight < 0):
                raise ValueError('All `weight` elements must be >= 0.')

        return super().clusterize(*get_data(x), int(x.shape[1]), weight)<|MERGE_RESOLUTION|>--- conflicted
+++ resolved
@@ -223,20 +223,6 @@
 
 class KMeans(PythonWrapper.KMeans) :
     """K-Means clustering.
-<<<<<<< HEAD
-    Parameters
-    ----------
-
-    max_iteration_count : the maximum number of algorithm iterations.
-
-    cluster_count : the number of clusters to build.
-
-    algo : {'elkan', 'lloyd'}, default='lloyd'.
-
-    init : {'k++', 'default'}, default='default'.
-
-    distance : {'euclid', 'machalanobis', 'cosine'}, default='euclid'.
-=======
 
     :param max_iteration_count: max number of iterations of K-Means
     :type max_iteration_count: int
@@ -249,7 +235,6 @@
 
     :param init: algorithm used for initial centers selection
     :type init: str, {'k++', 'default'}, default='default'
->>>>>>> 4fce8e0d
 
     :param distance: metrics used for distance calculation
     :type distance: str, {'euclid', 'machalanobis', 'cosine'}, default='euclid'
