--- conflicted
+++ resolved
@@ -238,13 +238,8 @@
     :param max_iteration_count: the maximim number of algorithm iterations.
     :type max_iteration_count: int
 
-<<<<<<< HEAD
-    :param init_cluster_count: the initial number of clusters.
-    :type init_cluster_count: int
-=======
-    :param cluster_count: number of clusters
+    :param cluster_count: the number of clusters.
     :type cluster_count: int
->>>>>>> 74378966
 
     :param algo: the algorithm used during clustering.
     :type algo: str, {'elkan', 'lloyd'}, default='lloyd'
@@ -290,15 +285,10 @@
             - **vars** - cluster variances.
         :rtype:
             - tuple(clusters, centers, vars)
-<<<<<<< HEAD
             - **clusters** - *numpy.ndarray(numpy.int32) of shape (n_samples,)*
-            - **centers** - *numpy.ndarray(numpy.float32) of shape (init_cluster_count, n_features)*
-            - **vars** - *numpy.ndarray(numpy.float32) of shape (init_cluster_count, n_features)*
-=======
-            - clusters - numpy.ndarray(numpy.int32) of shape (n_samples,)
-            - centers - numpy.ndarray(numpy.float32) of shape (cluster_count, n_features)
-            - vars - numpy.ndarray(numpy.float32) of shape (cluster_count, n_features)
->>>>>>> 74378966
+            - **centers** - *numpy.ndarray(numpy.float32) of shape (cluster_count, n_features)*
+            - **vars** - *numpy.ndarray(numpy.float32) of shape (cluster_count, n_features)*
+
         """
         x = convert_data(X)
 
