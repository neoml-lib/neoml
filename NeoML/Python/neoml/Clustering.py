""" Copyright (c) 2017-2021 ABBYY Production LLC

Licensed under the Apache License, Version 2.0 (the "License");
you may not use this file except in compliance with the License.
You may obtain a copy of the License at

    http://www.apache.org/licenses/LICENSE-2.0

Unless required by applicable law or agreed to in writing, software
distributed under the License is distributed on an "AS IS" BASIS,
WITHOUT WARRANTIES OR CONDITIONS OF ANY KIND, either express or implied.
See the License for the specific language governing permissions and
limitations under the License.
--------------------------------------------------------------------------------------------------------------
"""

import numpy
from .Utils import convert_data, get_data
from scipy.sparse import csr_matrix
import neoml.PythonWrapper as PythonWrapper

class FirstCome(PythonWrapper.FirstCome) :
    """First come clustering. 
    Works with only one run through the data set. Each new vector is added to the nearest cluster, 
    or if all the clusters are too far, a new cluster will be created for this vector.
    At the end, the clusters that are too small are destroyed and their vectors redistributed.

    :param min_vector_count: the smallest number of vectors in a cluster to consider that the variance is valid.
    :type min_vector_count: int, > 0, default=4

    :param default_variance: the default variance (for when the number of vectors is smaller than min_vector_count).
    :type default_variance: float, default=1.0

    :param threshold: the distance threshold for creating a new cluster.
    :type threshold: float, default=0.0

    :param min_cluster_size_ratio: the minimum ratio of the number elements in a cluster to the total number of vectors.
    :type min_cluster_size_ratio: float, default=0.05

    :param max_cluster_count: the maximum number of clusters to prevent algorithm divergence
        in case of great differences in data.
    :type max_cluster_count: int, default=100

    :param distance: the distance function to measure cluster size.
    :type distance: str, {'euclid', 'machalanobis', 'cosine'}, default='euclid'
    """

    def __init__(self, min_vector_count=4, default_variance=1.0, threshold=0.0, min_cluster_size_ratio=0.05, max_cluster_count=100, distance='euclid'):

        if distance != 'euclid' and distance != 'machalanobis' and distance != 'cosine':
            raise ValueError('The `distance` must be one of {`euclid`, `machalanobis`, `cosine`}.')
        if max_cluster_count <= 0:
            raise ValueError('The `max_cluster_count` must be > 0.')
        if min_cluster_size_ratio > 1 or min_cluster_size_ratio < 0:
            raise ValueError('The `min_cluster_size_ratio` must be in [0, 1].')

        super().__init__(distance, int(min_vector_count), float(default_variance), float(threshold), float(min_cluster_size_ratio), int(max_cluster_count))

    def clusterize(self, X, weight=None):
        """Performs clustering of the given data.

        :param X: The input samples. Internally, it will be converted
            to ``dtype=np.float32``, and if a sparse matrix is provided -
            to a sparse ``scipy.csr_matrix``.
        :type X: {array-like, sparse matrix} of shape (n_samples, n_features)

        :param weight: Sample weights. If `None`, then samples are equally weighted.
        :type weight: array-like of shape (n_samples,) or None, default=None

        :return:
            - **clusters** - cluster indices for each object of `X`;
            - **centers** - cluster centers;
            - **vars** - cluster variances.
        :rtype:
            - tuple(clusters, centers, vars)
            - **clusters** - *numpy.ndarray(numpy.int32) of shape (n_samples,)*
            - **centers** - *numpy.ndarray(numpy.float32) of shape (init_cluster_count, n_features)*
            - **vars** - *numpy.ndarray(numpy.float32) of shape (init_cluster_count, n_features)*
        """
        x = convert_data( X )

        if weight is None:
            weight = numpy.ones(x.size, numpy.float32)
        else:
            weight = numpy.array(weight, dtype=numpy.float32, copy=False)
            if numpy.any(weight < 0):
                raise ValueError('All `weight` elements must be >= 0.')

        return super().clusterize(*get_data(x), int(x.shape[1]), weight)

#-------------------------------------------------------------------------------------------------------------


class Hierarchical(PythonWrapper.Hierarchical) :
    """Hierarchical clustering. 
    The initial state has a cluster for every element. On each step, the two closest 
    clusters are merged. Once the target number of clusters is reached, or all clusters
    are too far from each other to be merged, the process ends.

    :param distance: the distance function.
    :type distance: str, {'euclid', 'machalanobis', 'cosine'}, default='euclid'

    :param max_cluster_distance: the maximum distance between two clusters that still may be merged.
    :type max_cluster_distance: int

    :param min_cluster_count: the minimum number of clusters in the result.
    :type min_cluster_count: int
    """

    def __init__(self, max_cluster_distance, min_cluster_count, distance='euclid'):

        if distance != 'euclid' and distance != 'machalanobis' and distance != 'cosine':
            raise ValueError('The `distance` must be one of {`euclid`, `machalanobis`, `cosine`}.')
        if min_cluster_count <= 0:
            raise ValueError('The `min_cluster_count` must be > 0.')

        super().__init__(distance, int(max_cluster_distance), int(min_cluster_count))

    def clusterize(self, X, weight=None):
        """Performs clustering of the given data.

        :param X: The input samples. Internally, it will be converted
            to ``dtype=np.float32``, and if a sparse matrix is provided -
            to a sparse ``scipy.csr_matrix``.
        :type X: {array-like, sparse matrix} of shape (n_samples, n_features)

        :param weight: Sample weights. If `None`, then samples are equally weighted.
        :type weight: array-like of shape (n_samples,) or None, default=None

        :return:
            - **clusters** - cluster indices for each object of `X`;
            - **centers** - cluster centers;
            - **vars** - cluster variances.
        :rtype:
            - tuple(clusters, centers, vars)
            - **clusters** - *numpy.ndarray(numpy.int32) of shape (n_samples,)*
            - **centers** - *numpy.ndarray(numpy.float32) of shape (init_cluster_count, n_features)*
            - **vars** - *numpy.ndarray(numpy.float32) of shape (init_cluster_count, n_features)*
        """
        x = convert_data( X )

        if weight is None:
            weight = numpy.ones(x.size, numpy.float32)
        else:
            weight = numpy.array(weight, dtype=numpy.float32, copy=False)
            if numpy.any(weight < 0):
                raise ValueError('All `weight` elements must be >= 0.')

        return super().clusterize(*get_data(x), int(x.shape[1]), weight)

#-------------------------------------------------------------------------------------------------------------


class IsoData(PythonWrapper.IsoData) :
    """IsoData clustering.
    A heuristic algorithm based on geometrical proximity of the data points.
    See Ball, Geoffrey H., Hall, David J. *Isodata: a method of data analysis and pattern classification.* (1965)

    :param init_cluster_count: the number of initial clusters.
        The initial cluster centers are randomly selected from the input data.
    :type init_cluster_count: int

    :param max_cluster_count: the maximum number of clusters.
    :type max_cluster_count: int

    :param min_cluster_size: the minimum cluster size.
    :type min_cluster_size: int

    :param max_iteration_count: the maximum number of algorithm iterations. 
    :type max_iteration_count: int

    :param min_cluster_distance: the minimum distance between the clusters.
        Whenever two clusters are closer they are merged.
    :type min_cluster_distance: float

    :param max_cluster_diameter: the maximum cluster diameter.
        Whenever a cluster is larger it may be split.
    :type max_cluster_diameter: float

    :param mean_diameter_coef: indicates how much the cluster diameter may exceed 
        the mean diameter across all the clusters. If a cluster diameter is larger
        than the mean diameter multiplied by this value it may be split.
    :type mean_diameter_coef: float
    """

    def __init__(self, init_cluster_count, max_cluster_count, min_cluster_size, max_iteration_count, min_cluster_distance, max_cluster_diameter, mean_diameter_coef ):

        if max_iteration_count <= 0:
            raise ValueError('The `max_iteration_count` must be > 0.')
        if init_cluster_count <= 0:
            raise ValueError('The `init_cluster_count` must be > 0.')
        if min_cluster_size <= 0:
            raise ValueError('The `min_cluster_size` must be > 0.')

        super().__init__( int(init_cluster_count), int(max_cluster_count), int(min_cluster_size), int(max_iteration_count), float(min_cluster_distance), float(max_cluster_diameter), float(mean_diameter_coef) )

    def clusterize(self, X, weight=None):
        """Performs clustering of the given data.

        :param X: The input samples. Internally, it will be converted
            to ``dtype=np.float32``, and if a sparse matrix is provided -
            to a sparse ``scipy.csr_matrix``.
        :type X: {array-like, sparse matrix} of shape (n_samples, n_features)

        :param weight: Sample weights. If `None`, then samples are equally weighted.
        :type weight: array-like of shape (n_samples,) or None, default=None

        :return:
            - **clusters** - cluster indices for each object of `X`;
            - **centers** - cluster centers;
            - **vars** - cluster variances.
        :rtype:
            - tuple(clusters, centers, vars)
            - **clusters** - *numpy.ndarray(numpy.int32) of shape (n_samples,)*
            - **centers** - *numpy.ndarray(numpy.float32) of shape (init_cluster_count, n_features)*
            - **vars** - *numpy.ndarray(numpy.float32) of shape (init_cluster_count, n_features)*
        """
        x = convert_data( X )

        if weight is None:
            weight = numpy.ones(x.size, numpy.float32)
        else:
            weight = numpy.array(weight, dtype=numpy.float32, copy=False)
            if numpy.any(weight < 0):
                raise ValueError('All `weight` elements must be >= 0.')

        return super().clusterize(*get_data(x), int(x.shape[1]), weight)

#-------------------------------------------------------------------------------------------------------------


class KMeans(PythonWrapper.KMeans) :
    """K-Means clustering.
    On each step, the mass center for each cluster is calculated, and then the vectors are reassigned
    to clusters with the nearest center. The algorithm stops on the step when the in-cluster distance 
    does not change.

    :param max_iteration_count: the maximim number of algorithm iterations.
    :type max_iteration_count: int

<<<<<<< HEAD
    :param init_cluster_count: the initial number of clusters.
    :type init_cluster_count: int
=======
    :param cluster_count: the number of clusters.
    :type cluster_count: int
>>>>>>> b451f914

    :param algo: the algorithm used during clustering.
    :type algo: str, {'elkan', 'lloyd'}, default='lloyd'

    :param init: the algorithm used for selecting initial centers.
    :type init: str, {'k++', 'default'}, default='default'

    :param distance: the distance function.
    :type distance: str, {'euclid', 'machalanobis', 'cosine'}, default='euclid'
    """

    def __init__(self, max_iteration_count, cluster_count, algo='lloyd', init='default', distance='euclid',
                 thread_count=1):
        if algo != 'elkan' and algo != 'lloyd':
            raise ValueError('The `algo` must be one of {`elkan`, `lloyd`}.')
        if init != 'k++' and init != 'default':
            raise ValueError('The `init` must be one of {`k++`, `default`}.')
        if distance != 'euclid' and distance != 'machalanobis' and distance != 'cosine':
            raise ValueError('The `distance` must be one of {`euclid`, `machalanobis`, `cosine`}.')
        if max_iteration_count <= 0:
            raise ValueError('The `max_iteration_count` must be > 0.')
        if cluster_count <= 0:
            raise ValueError('The `cluster_count` must be > 0.')
        if thread_count <= 0:
            raise ValueError('The `thread_count` must be < 0')
        super().__init__(algo, init, distance, int(max_iteration_count), int(cluster_count), int(thread_count))

    def clusterize(self, X, weight=None):
        """Performs clustering of the given data.

        :param X: The input samples. Internally, it will be converted
            to ``dtype=np.float32``, and if a sparse matrix is provided -
            to a sparse ``scipy.csr_matrix``.
        :type X: array-like or sparse matrix of shape (n_samples, n_features)

        :param weight: Sample weights. If `None`, then samples are equally weighted.
            `None` by default.
        :type weight: array-like of shape (n_samples,)

        :return:
            - **clusters** - array of integers with cluster indices for each object of `X`;
            - **centers** - cluster centers;
            - **vars** - cluster variances.
        :rtype:
            - tuple(clusters, centers, vars)
            - **clusters** - *numpy.ndarray(numpy.int32) of shape (n_samples,)*
<<<<<<< HEAD
            - **centers** - *numpy.ndarray(numpy.float32) of shape (init_cluster_count, n_features)*
            - **vars** - *numpy.ndarray(numpy.float32) of shape (init_cluster_count, n_features)*
=======
            - **centers** - *numpy.ndarray(numpy.float32) of shape (cluster_count, n_features)*
            - **vars** - *numpy.ndarray(numpy.float32) of shape (cluster_count, n_features)*

>>>>>>> b451f914
        """
        x = convert_data(X)

        if weight is None:
            weight = numpy.ones(x.shape[0], numpy.float32)
        else:
            weight = numpy.array(weight, dtype=numpy.float32, copy=False)
            if numpy.any(weight < 0):
                raise ValueError('All `weight` elements must be >= 0.')

        return super().clusterize(*get_data(x), int(x.shape[1]), weight)<|MERGE_RESOLUTION|>--- conflicted
+++ resolved
@@ -238,13 +238,8 @@
     :param max_iteration_count: the maximim number of algorithm iterations.
     :type max_iteration_count: int
 
-<<<<<<< HEAD
-    :param init_cluster_count: the initial number of clusters.
-    :type init_cluster_count: int
-=======
     :param cluster_count: the number of clusters.
     :type cluster_count: int
->>>>>>> b451f914
 
     :param algo: the algorithm used during clustering.
     :type algo: str, {'elkan', 'lloyd'}, default='lloyd'
@@ -291,14 +286,9 @@
         :rtype:
             - tuple(clusters, centers, vars)
             - **clusters** - *numpy.ndarray(numpy.int32) of shape (n_samples,)*
-<<<<<<< HEAD
-            - **centers** - *numpy.ndarray(numpy.float32) of shape (init_cluster_count, n_features)*
-            - **vars** - *numpy.ndarray(numpy.float32) of shape (init_cluster_count, n_features)*
-=======
             - **centers** - *numpy.ndarray(numpy.float32) of shape (cluster_count, n_features)*
             - **vars** - *numpy.ndarray(numpy.float32) of shape (cluster_count, n_features)*
 
->>>>>>> b451f914
         """
         x = convert_data(X)
 
