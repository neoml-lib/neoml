""" Copyright (c) 2017-2020 ABBYY Production LLC

Licensed under the Apache License, Version 2.0 (the "License");
you may not use this file except in compliance with the License.
You may obtain a copy of the License at

    http://www.apache.org/licenses/LICENSE-2.0

Unless required by applicable law or agreed to in writing, software
distributed under the License is distributed on an "AS IS" BASIS,
WITHOUT WARRANTIES OR CONDITIONS OF ANY KIND, either express or implied.
See the License for the specific language governing permissions and
limitations under the License.
--------------------------------------------------------------------------------------------------------------*/
"""

import neoml.PythonWrapper as PythonWrapper
from .Dnn import Layer
from neoml.Utils import check_input_layers
import neoml.Blob as Blob


class Qrnn(Layer):
    """The quasi-recurrent layer that can be applied to a set of vector 
    sequences.
    Unlike LSTM or GRU, the layer performs most of the calculations 
    before the recurrent part, which helps improve performance on GPU.
    We use time convolution outside of the recurrent part instead of
    fully-connected layers in the recurrent part.
    See https://arxiv.org/abs/1611.01576

    :param input_layers: The input layers to be connected. 
        The integer in each tuple specifies the number of the output.
        If not set, the first output will be used.
<<<<<<< HEAD
    pooling_type: str, {'f', 'fo', 'ifo'}, default='f'
        The pooling type used in recurrent part
        More detailed formulas are given in the article
    hidden_size : int, > 0, default=1
        The hidden layer size.
    window_size : int, > 0, default=1
        The size of the window used in time convolution.
    stride : int, > 0, default=1
        The window stride for time convolution.
    paddings : (int, int), >= 0, default=(0, 0)
        The additional zeros tacked to the start and end of sequence 
        before convolution.
    activation : {"linear", "elu", "relu", "leaky_relu", "abs", "sigmoid",
=======
    :type input_layers: list of object, tuple(object, int)
    :param hidden_size: The hidden layer size.    
    :type hidden_size: int, > 0
    :param window_size: The size of the window used in time convolution.    
    :type window_size: int, > 0
    :param stride: The window stride for time convolution.
    :type stride: int, > 0, default=1
    :param paddings: The additional zeros tacked to the start and end of sequence 
        before convolution.    
    :type paddings: tuple(int, int), >= 0, default=(0, 0)
    :param activation: The activation function used in the update gate.    
    :type activation: str, {"linear", "elu", "relu", "leaky_relu", "abs", "sigmoid",
>>>>>>> e07acd5e
                    "tanh", "hard_tanh", "hard_sigmoid", "power", "hswish", 
                    "gelu"}, default="tanh"
    :param dropout: The dropout probability in the forget gate.
    :type dropout: float, [0..1], default=0.0
    :param mode: The way of processing the input sequences.
        - bidirectional_concat means the direct and the reverse 
        sequence are concatenated and then processed as one;
        - bidirectional_sum means the direct and the reverse
        sequence are added up and then processed as one.  
    :type mode: str, {"direct", "reverse", "bidirectional_concat", 
        "bidirectional_sum"}, default="direct"
    :param name: The layer name.
    :type name: str, default=None

    .. rubric:: Layer inputs:

    (1) the set of vector sequences, of dimensions:

        - **BatchLength** is the length of one sequence
        - **BatchWidth** is the number of vector sequences in the set
        - **ListSize** is 1
        - **Height** * **Width** * **Depth** * **Channels** is the vector length
    
    (2) (optional): the initial state of the recurrent part.
        If not set, the recurrent part is all zeros before the first step.
        The dimensions:

        - **BatchLength**, **ListSize**, **Height**, **Width**, **Depth** are 1
        - **BatchWidth** is the same as for the first input
        - **Channels** is hidden_size
    
    .. rubric:: Layer outputs:

    (1) the result sequence. The dimensions:

        - **BatchLength** can be calculated from the input as
          (BatchLength + paddings[0] + paddings[1] - (window_size - 1))/(stride + 1)
        - **BatchWidth** is the same as for the inputs
        - **ListSize**, **Height**, **Width**, **Depth** are 1
        - **Channels** is hidden_size for all recurrent modes 
          except bidirectional_concat, when it is 2 * hidden_size
    """

    pooling_types = ['f', 'fo', 'ifo']
    activations = ["linear", "elu", "relu", "leaky_relu", "abs", "sigmoid", "tanh",
                   "hard_tanh", "hard_sigmoid", "power", "hswish", "gelu"]
    recurrent_modes = ["direct", "reverse", "bidirectional_concat", "bidirectional_sum"]

    def __init__(self, input_layers, pooling_type='f', hidden_size=1,
                 window_size=1, stride=1, paddings=(0, 0), activation="tanh",
                 dropout=0.0, mode="direct", name=None):

        if type(input_layers) is PythonWrapper.Qrnn:
            super().__init__(input_layers)
            return
        
        pooling_type_index = self.pooling_types.index(pooling_type)

        if hidden_size < 1:
            raise ValueError('The `hidden_size` must be > 0.')

        if window_size < 1:
            raise ValueError('The `window_size` must be > 0.')

        if stride < 1:
            raise ValueError('The `stride` must be > 0.')

        if len(paddings) != 2:
            raise ValueError('The `paddings` must have two values (padding_front, padding_back).')

        padding_front = paddings[0]
        if padding_front < 0:
            raise ValueError('The `padding_front` must be >= 0.')

        padding_back = paddings[1]
        if padding_back < 0:
            raise ValueError('The `padding_back` must be >= 0.')

        activation_index = self.activations.index(activation)

        if dropout < 0 or dropout >= 1:
            raise ValueError('The `dropout` must be in [0, 1).')

        mode_index = self.recurrent_modes.index(mode)

        layers, outputs = check_input_layers(input_layers, (1, 2))

        internal = PythonWrapper.Qrnn(str(name), layers, int(pooling_type_index), int(hidden_size), int(window_size),
                                      int(stride), int(padding_front), int(padding_back), activation_index,
                                      float(dropout), mode_index, outputs)
        super().__init__(internal)

    @property
    def hidden_size(self):
        """Gets the hidden layer size.
        """
        return self._internal.get_hidden_size()

    @hidden_size.setter
    def hidden_size(self, hidden_size):
        """Sets the hidden layer size.
        """
        if hidden_size < 1:
            raise ValueError('The `hidden_size` must be > 0.')

        self._internal.set_hidden_size(int(hidden_size))

    @property
    def window_size(self):
        """Gets the window size for time convolution.
        """
        return self._internal.get_window_size()

    @window_size.setter
    def window_size(self, window_size):
        """Sets the window size for time convolution.
        """
        if window_size < 1:
            raise ValueError('The `window_size` must be > 0.')

        self._internal.set_window_size(int(window_size))

    @property
    def stride(self):
        """Gets the stride for time convolution.
        """
        return self._internal.get_stride()

    @stride.setter
    def stride(self, stride):
        """Sets the stride for time convolution.
        """
        if stride < 1:
            raise ValueError('The `stride` must be > 0.')

        self._internal.set_stride(int(stride))

    @property
    def padding_front(self):
        """Gets the size of zero padding at the sequence start.
        """
        return self._internal.get_padding_front()

    @padding_front.setter
    def padding_front(self, padding):
        """Sets the size of zero padding at the sequence start.
        """
        if padding < 0:
            raise ValueError('The `padding_front` must be >= 0.')

        self._internal.set_padding_front(int(padding))

    @property
    def padding_back(self):
        """Gets the size of zero padding at the sequence end.
        """
        return self._internal.get_padding_back()

    @padding_back.setter
    def padding_back(self, padding):
        """Sets the size of zero padding at the sequence end.
        """
        if padding < 0:
            raise ValueError('The `padding_back` must be >= 0.')

        self._internal.set_padding_back(int(padding))

    @property
    def activation(self):
        """Gets the activation function used in the update gate.
        """
        return self.activations[self._internal.get_activation()]

    @activation.setter
    def activation(self, activation):
        """Sets the activation function used in the update gate.
        """
        activation_index = self.activations.index(activation)
        self._internal.set_activation(activation_index)

    @property
    def dropout(self):
        """Gets the dropout probability for the forget gate.
        """
        return self._internal.get_dropout()

    @dropout.setter
    def dropout(self, rate):
        """Sets the dropout probability for the forget gate.
        """
        if rate < 0 or rate >= 1:
            raise ValueError('The `rate` must be in [0, 1).')

        self._internal.set_dropout(float(rate))

    @property
    def filter(self):
        """Gets the trained weights for each gate. The blob dimensions:

            - **BatchLength** is 1
            - **BatchWidth** is 3 * hidden_size
              (contains the weights for each of the three gates 
              in the order: update, forget, output)
            - **Height** is window_size
            - **Width**, **Depth** are 1
            - **Channels** is equal to the input's **Height** * **Width** * **Depth** * **Channels**
        """
        return Blob.Blob(self._internal.get_filter())

    @filter.setter
    def filter(self, blob):
        """Sets the trained weights for each gate. The blob dimensions:

            - **BatchLength** is 1
            - **BatchWidt**h is 3 * hidden_size
              (contains the weights for each of the three gates 
              in the order: update, forget, output)
            - **Height** is window_size
            - **Width**, **Depth** are 1
            - **Channels** is equal to the input's **Height** * **Width** * **Depth** * **Channels**
        """
        if not type(blob) is Blob.Blob:
            raise ValueError('The `blob` must be neoml.Blob.')

        self._internal.set_filter(blob._internal)

    @property
    def free_term(self):
        """Gets the free term for all three gates in the same order.
        The blob size is 3 * hidden_size.
        """
        return Blob.Blob(self._internal.get_free_term())

    @free_term.setter
    def free_term(self, blob):
        """Sets the free term for all three gates in the same order.
        The blob size is 3 * hidden_size.
        """
        if not type(blob) is Blob.Blob:
            raise ValueError('The `blob` must be neoml.Blob.')
 
        self._internal.set_free_term(blob._internal)

    @property
    def recurrent_mode(self):
        """Gets the sequence processing mode.
        """
        return self.recurrent_modes[self._internal.get_recurrent_mode()]

    @recurrent_mode.setter
    def recurrent_mode(self, mode):
        """Sets the sequence processing mode.
        """
        mode_index = self.recurrent_modes.index(mode)

        self._internal.set_recurrent_mode(mode_index)<|MERGE_RESOLUTION|>--- conflicted
+++ resolved
@@ -32,22 +32,9 @@
     :param input_layers: The input layers to be connected. 
         The integer in each tuple specifies the number of the output.
         If not set, the first output will be used.
-<<<<<<< HEAD
-    pooling_type: str, {'f', 'fo', 'ifo'}, default='f'
-        The pooling type used in recurrent part
-        More detailed formulas are given in the article
-    hidden_size : int, > 0, default=1
-        The hidden layer size.
-    window_size : int, > 0, default=1
-        The size of the window used in time convolution.
-    stride : int, > 0, default=1
-        The window stride for time convolution.
-    paddings : (int, int), >= 0, default=(0, 0)
-        The additional zeros tacked to the start and end of sequence 
-        before convolution.
-    activation : {"linear", "elu", "relu", "leaky_relu", "abs", "sigmoid",
-=======
     :type input_layers: list of object, tuple(object, int)
+    :param pooling_type: The pooling type used after recurrent
+    :type pooling_type: str, {"f", "fo", "ifo"}
     :param hidden_size: The hidden layer size.    
     :type hidden_size: int, > 0
     :param window_size: The size of the window used in time convolution.    
@@ -59,7 +46,6 @@
     :type paddings: tuple(int, int), >= 0, default=(0, 0)
     :param activation: The activation function used in the update gate.    
     :type activation: str, {"linear", "elu", "relu", "leaky_relu", "abs", "sigmoid",
->>>>>>> e07acd5e
                     "tanh", "hard_tanh", "hard_sigmoid", "power", "hswish", 
                     "gelu"}, default="tanh"
     :param dropout: The dropout probability in the forget gate.
