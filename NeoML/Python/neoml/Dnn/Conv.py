""" Copyright (c) 2017-2020 ABBYY Production LLC

Licensed under the Apache License, Version 2.0 (the "License");
you may not use this file except in compliance with the License.
You may obtain a copy of the License at

    http://www.apache.org/licenses/LICENSE-2.0

Unless required by applicable law or agreed to in writing, software
distributed under the License is distributed on an "AS IS" BASIS,
WITHOUT WARRANTIES OR CONDITIONS OF ANY KIND, either express or implied.
See the License for the specific language governing permissions and
limitations under the License.
--------------------------------------------------------------------------------------------------------------*/
"""

import neoml.PythonWrapper as PythonWrapper
from .Dnn import Layer
<<<<<<< HEAD
from .BatchNormalization import BatchNormalization
from .Utils import check_input_layers
=======
from neoml.Utils import check_input_layers
>>>>>>> 40d0acbb
import neoml.Blob as Blob


class Conv(Layer):
    """The layer that performs convolution 
    on a set of two-dimensional multi-channel images.

    Layer inputs
    ------------
    Can have several inputs, of the dimensions:
    - BatchLength * BatchWidth * ListSize - the number of images in the set
    - Height - the images' height
    - Width - the images' width
    - Depth * Channels - the number of channels the image format uses

    Layer outputs
    -------------
    The layer has as many outputs as the inputs, of the dimensions:
    - BatchLength, BatchWidth, ListSize are equal to the input dimensions
    - Height can be calculated from the input Height as
        (2 * PaddingHeight + Height - (1 + DilationHeight * (FilterHeight - 1))) / StrideHeight + 1
    - Width can be calculated from the input Width as
        (2 * PaddingWidth + Width - (1 + DilationWidth * (FilterWidth - 1))) / StrideWidth + 1
    - Depth is equal to 1
    - Channels is equal to the number of filters

    
    Parameters
    ---------------
    input_layers : array of (object, int) tuples or objects
        The input layers to be connected. 
        The integer in each tuple specifies the number of the output.
        If not set, the first output will be used.
    filter_count : int, default=1
        The number of filters.
    filter_size : (int, int), default=(3, 3)
        Filter size (height, width).
    stride_size : (int, int), default=(1, 1)
        Convolution stride (vertical, horizontal).
    padding_size : (int, int), default=(0, 0)
        The size of the padding (vertical, horizontal).
    dilation_size : (int, int), default=(1, 1)
        The step values for dilated convolution (vertical, horizontal).
        The default value of (1, 1) means no dilation.
    is_zero_free_term : bool, default=True
        Specifies if the free term should be zero.
    name : str, default=None
        The layer name. 
    """

    def __init__(self, input_layers, filter_count=1, filter_size=(3, 3), stride_size=(1, 1), padding_size=(0, 0),
                 dilation_size=(1, 1), is_zero_free_term=True, name=None):

        if type(input_layers) is PythonWrapper.Conv:
            super().__init__(input_layers)
            return

        layers, outputs = check_input_layers(input_layers, 0)

        if filter_count <= 0:
            raise ValueError('`filter_count` must be > 0.')

        if len(filter_size) != 2:
            raise ValueError('`filter_size` must contain two values (h, w).')

        if len(stride_size) != 2:
            raise ValueError('`stride_size` must contain two values (h, w).')

        if len(padding_size) != 2:
            raise ValueError('`padding_size` must contain two values (h, w).')

        if len(dilation_size) != 2:
            raise ValueError('`dilation_size` must contain two values (h, w).')

        internal = PythonWrapper.Conv(str(name), layers, outputs, int(filter_count), int(filter_size[0]),
                                      int(filter_size[1]), int(stride_size[0]), int(stride_size[1]),
                                      int(padding_size[0]), int(padding_size[1]), int(dilation_size[0]),
                                      int(dilation_size[1]), bool(is_zero_free_term))
        super().__init__(internal)

    @property
    def filter_count(self):
        """Gets the number of filters.
        """
        return self._internal.get_filter_count()

    @filter_count.setter
    def filter_count(self, new_filter_count):
        """Sets the number of filters.
        """
        self._internal.set_filter_count(int(new_filter_count))

    @property
    def filter_size(self):
        """Gets the filter size.
        """
        return self._internal.get_filter_height(), self._internal.get_filter_width()

    @filter_size.setter
    def filter_size(self, filter_size):
        """Sets the filter size.
        """
        if len(filter_size) != 2:
            raise ValueError('`filter_size` must contain two values (h, w).')

        self._internal.set_filter_height(int(filter_size[0]))
        self._internal.set_filter_width(int(filter_size[1]))

    @property
    def stride_size(self):
        """Gets the convolution stride.
        """
        return self._internal.get_stride_height(), self._internal.get_stride_width()

    @stride_size.setter
    def stride_size(self, stride_size):
        """Sets the convolution stride.
        """
        if len(stride_size) != 2:
            raise ValueError('`stride_size` must contain two values (h, w).')

        self._internal.set_stride_height(int(stride_size[0]))
        self._internal.set_stride_width(int(stride_size[1]))

    @property
    def padding_size(self):
        """Gets the padding size.
        """
        return self._internal.get_padding_height(), self._internal.get_padding_width()

    @padding_size.setter
    def padding_size(self, padding_size):
        """Sets the padding size.
        """
        if len(padding_size) != 2:
            raise ValueError('`padding_size` must contain two values (h, w).')

        self._internal.set_padding_height(int(padding_size[0]))
        self._internal.set_padding_width(int(padding_size[1]))

    @property
    def dilation_size(self):
        """Gets the step values for dilated convolution.
        """
        return self._internal.get_dilation_height(), self._internal.get_dilation_width()

    @dilation_size.setter
    def dilation_size(self, dilation_size):
        """Sets the step values for dilated convolution.
        """
        if len(dilation_size) != 2:
            raise ValueError('`dilation_size` must contain two values (h, w).')

        self._internal.set_dilation_height(int(dilation_size[0]))
        self._internal.set_dilation_width(int(dilation_size[1]))

    @property
    def filter(self):
        """Gets the filters. The dimensions:
        - BatchLength * BatchWidth * ListSize is filter_count
        - Height, Width are taken from filter_size
        - Depth, Channels are equal to the inputs' dimensions
        """
        return Blob(self._internal.get_filter())

    @property
    def free_term(self):
        """Gets the free term. The blob size is filter_count
        """
        return Blob(self._internal.get_free_term())

    def apply_batch_normalization(self, layer):
        if type(layer) is not BatchNormalization:
            raise ValueError('The `layer` must be neoml.Dnn.BatchNormalization.')

        self._internal.apply_batch_normalization(layer._internal)

# ----------------------------------------------------------------------------------------------------------------------


class Conv3D(Layer):
    """The layer that performs convolution 
    on a set of three-dimensional multi-channel images.

    Layer inputs
    ------------
    Can have several inputs, of the dimensions:
    - BatchLength * BatchWidth * ListSize - the number of images in the set
    - Height - the images' height
    - Width - the images' width
    - Depth - the images' depth
    - Channels - the number of channels the image format uses

    Layer outputs
    -------------
    The layer has as many outputs as the inputs, of the dimensions:
    - BatchLength, BatchWidth, ListSize are equal to the input dimensions
    - Height can be calculated from the input Height as
        (2 * PaddingHeight + Height - FilterHeight) / StrideHeight + 1
    - Width can be calculated from the input Width as
        (2 * PaddingWidth + Width - FilterWidth) / StrideWidth + 1
    - Depth can be calculated from the input Depth as
        (2 * PaddingDepth + Depth - FilterDepth) / StrideDepth + 1
    - Channels is equal to the number filters
    
    Parameters
    ---------------
    input_layers : array of (object, int) tuples or objects
        The input layers to be connected. 
        The integer in each tuple specifies the number of the output.
        If not set, the first output will be used.
    filter_count : int, default=1
        The number of filters.
    filter_size : (int, int, int), default=(3, 3, 3)
        Filter size (height, width, depth).
    stride_size : (int, int, int), default=(1, 1, 1)
        Convolution stride (vertical, horizontal, depth).
    padding_size : (int, int, int), default=(0, 0, 0)
        The size of the padding (vertical, horizontal, depth).
    is_zero_free_term : bool, default=False
        Specifies if the free term should be zero.
    name : str, default=None
        The layer name.
    """

    def __init__(self, input_layers, filter_count=1, filter_size=(3, 3, 3), stride_size=(1, 1, 1),
                 padding_size=(0, 0, 0), is_zero_free_term=False, name=None):

        if type(input_layers) is PythonWrapper.Conv3D:
            super().__init__(input_layers)
            return

        layers, outputs = check_input_layers(input_layers, 0)

        if filter_count <= 0:
            raise ValueError('`filter_count` must be > 0.')

        if len(filter_size) != 3:
            raise ValueError('`filter_size` must contain three values (h, w, d).')

        if len(stride_size) != 3:
            raise ValueError('`stride_size` must contain three values (h, w, d).')

        if len(padding_size) != 3:
            raise ValueError('`padding_size` must contain three values (h, w, d).')


        internal = PythonWrapper.Conv3D(str(name), layers, outputs, int(filter_count), int(filter_size[0]),
                                      int(filter_size[1]), int(filter_size[2]), int(stride_size[0]), int(stride_size[1]),
                                      int(stride_size[2]), int(padding_size[0]), int(padding_size[1]), int(padding_size[2]), bool(is_zero_free_term))
        super().__init__(internal)

    @property
    def filter_count(self):
        """Gets the number of filters.
        """
        return self._internal.get_filter_count()

    @filter_count.setter
    def filter_count(self, new_filter_count):
        """Sets the number of filters.
        """
        self._internal.set_filter_count(int(new_filter_count))

    @property
    def filter_size(self):
        """Gets the filter size.
        """
        return self._internal.get_filter_height(), self._internal.get_filter_width(), self._internal.get_filter_depth()

    @filter_size.setter
    def filter_size(self, filter_size):
        """Sets the filter size.
        """
        if len(filter_size) != 3:
            raise ValueError('`filter_size` must contain two values (h, w, d).')

        self._internal.set_filter_height(int(filter_size[0]))
        self._internal.set_filter_width(int(filter_size[1]))
        self._internal.set_filter_depth(int(filter_size[2]))

    @property
    def stride_size(self):
        """Gets the convolution stride.
        """
        return self._internal.get_stride_height(), self._internal.get_stride_width(), self._internal.get_stride_depth()

    @stride_size.setter
    def stride_size(self, stride_size):
        """Sets the convolution stride.
        """
        if len(stride_size) != 3:
            raise ValueError('`stride_size` must contain three values (h, w, d).')

        self._internal.set_stride_height(int(stride_size[0]))
        self._internal.set_stride_width(int(stride_size[1]))
        self._internal.set_stride_depth(int(stride_size[2]))

    @property
    def padding_size(self):
        """Gets the padding size.
        """
        return self._internal.get_padding_height(), self._internal.get_padding_width(), self._internal.get_padding_depth()

    @padding_size.setter
    def padding_size(self, padding_size):
        """Sets the padding size.
        """
        if len(padding_size) != 3:
            raise ValueError('`padding_size` must contain three values (h, w, d).')

        self._internal.set_padding_height(int(padding_size[0]))
        self._internal.set_padding_width(int(padding_size[1]))
        self._internal.set_padding_depth(int(padding_size[2]))

    @property
    def filter(self):
        """Gets the filters. The dimensions:
        - BatchLength * BatchWidth * ListSize is filter_count
        - Height, Width, Depth are taken from filter_size
        - Channels is equal to the inputs' Channels
        """
        return Blob(self._internal.get_filter())

    @property
    def free_term(self):
        """Gets the free term. The blob is of filter_count size.
        """
        return Blob(self._internal.get_free_term())

    def apply_batch_normalization(self, layer):
        if type(layer) is not BatchNormalization:
            raise ValueError('The `layer` must be neoml.Dnn.BatchNormalization.')

        self._internal.apply_batch_normalization(layer._internal)

# ----------------------------------------------------------------------------------------------------------------------


class TransposedConv3D(Layer):
    """The layer that performs transposed convolution 
    on a set of three-dimensional multi-channel images.

    Layer inputs
    ------------
    Can have several inputs, of the dimensions:
    - BatchLength * BatchWidth * ListSize - the number of images in the set
    - Height - the images' height
    - Width - the images' width
    - Depth - the images' depth
    - Channels - the number of channels the image format uses

    Layer outputs
    -------------
    The layer has as many outputs as the inputs, of the dimensions:
    - BatchLength, BatchWidth, ListSize are equal to the input dimensions
    - Height can be calculated from the input Height as
        StrideHeight * (Height - 1) + FilterHeight - 2 * PaddingHeight
    - Width can be calculated from the input Width as
        StrideWidth * (Width - 1) + FilterWidth - 2 * PaddingWidth
    - Depth can be calculated from the input Depth as
        StrideDepth * (Depth - 1) + FilterDepth - 2 * PaddingDepth
    - Channels is equal to the number of filters
    
    Parameters
    ---------------
    input_layers : array of (object, int) tuples or objects
        The input layers to be connected. 
        The integer in each tuple specifies the number of the output.
        If not set, the first output will be used.
    filter_count : int, default=1
        The number of filters.
    filter_size : (int, int, int), default=(3, 3, 3)
        Filter size (height, width, depth).
    stride_size : (int, int, int), default=(1, 1, 1)
        Convolution stride (vertical, horizontal, depth).
    padding_size : (int, int, int), default=(0, 0, 0)
        The size of the padding (vertical, horizontal, depth).
    is_zero_free_term : bool, default=False
        Specifies if the free term should be zero.
    name : str, default=None
        The layer name.
    """

    def __init__(self, input_layers, filter_count=1, filter_size=(3, 3, 3), stride_size=(1, 1, 1),
                 padding_size=(0, 0, 0), is_zero_free_term=False, name=None):

        if type(input_layers) is PythonWrapper.TransposedConv3D:
            super().__init__(input_layers)
            return

        layers, outputs = check_input_layers(input_layers, 0)

        if filter_count <= 0:
            raise ValueError('`filter_count` must be > 0.')

        if len(filter_size) != 3:
            raise ValueError('`filter_size` must contain three values (h, w, d).')

        if len(stride_size) != 3:
            raise ValueError('`stride_size` must contain three values (h, w, d).')

        if len(padding_size) != 3:
            raise ValueError('`padding_size` must contain three values (h, w, d).')


        internal = PythonWrapper.TransposedConv3D(str(name), layers, outputs, int(filter_count), int(filter_size[0]),
                                      int(filter_size[1]), int(filter_size[2]), int(stride_size[0]), int(stride_size[1]),
                                      int(stride_size[2]), int(padding_size[0]), int(padding_size[1]), int(padding_size[2]), bool(is_zero_free_term))
        super().__init__(internal)

    @property
    def filter_count(self):
        """Gets the number of filters.
        """
        return self._internal.get_filter_count()

    @filter_count.setter
    def filter_count(self, new_filter_count):
        """Sets the number of filters.
        """
        self._internal.set_filter_count(int(new_filter_count))

    @property
    def filter_size(self):
        """Gets the filter size.
        """
        return self._internal.get_filter_height(), self._internal.get_filter_width(), self._internal.get_filter_depth()

    @filter_size.setter
    def filter_size(self, filter_size):
        """Sets the filter size.
        """
        if len(filter_size) != 3:
            raise ValueError('`filter_size` must contain two values (h, w, d).')

        self._internal.set_filter_height(int(filter_size[0]))
        self._internal.set_filter_width(int(filter_size[1]))
        self._internal.set_filter_depth(int(filter_size[2]))

    @property
    def stride_size(self):
        """Gets the convolution stride.
        """
        return self._internal.get_stride_height(), self._internal.get_stride_width(), self._internal.get_stride_depth()

    @stride_size.setter
    def stride_size(self, stride_size):
        """Sets the convolution stride.
        """
        if len(stride_size) != 3:
            raise ValueError('`stride_size` must contain three values (h, w, d).')

        self._internal.set_stride_height(int(stride_size[0]))
        self._internal.set_stride_width(int(stride_size[1]))
        self._internal.set_stride_depth(int(stride_size[2]))

    @property
    def padding_size(self):
        """Gets the padding size.
        """
        return self._internal.get_padding_height(), self._internal.get_padding_width(), self._internal.get_padding_depth()

    @padding_size.setter
    def padding_size(self, padding_size):
        """Sets the padding size.
        """
        if len(padding_size) != 3:
            raise ValueError('`padding_size` must contain three values (h, w, d).')

        self._internal.set_padding_height(int(padding_size[0]))
        self._internal.set_padding_width(int(padding_size[1]))
        self._internal.set_padding_depth(int(padding_size[2]))

    @property
    def filter(self):
        """Gets the filters. The dimensions:
        - BatchLength, ListSize are 1
        - BatchWidth is equal to the inputs' Channels
        - Height, Width, Depth are taken from filter_size
        - Channels is filter_count
        """
        return Blob(self._internal.get_filter())

    @property
    def free_term(self):
        """Gets the free term. The blob size is filter_count.
        """
        return Blob(self._internal.get_free_term())

    def apply_batch_normalization(self, layer):
        if type(layer) is not BatchNormalization:
            raise ValueError('The `layer` must be neoml.Dnn.BatchNormalization.')

        self._internal.apply_batch_normalization(layer._internal)

# ----------------------------------------------------------------------------------------------------------------------


class TransposedConv(Layer):
    """The layer that performs transposed convolution 
    on a set of two-dimensional multi-channel images.

    Layer inputs
    ------------
    Can have several inputs, of the dimensions:
    - BatchLength * BatchWidth * ListSize - the number of images in the set
    - Height - the images' height
    - Width - the images' width
    - Depth * Channels - the number of channels the image format uses

    Layer outputs
    -------------
    The layer has as many outputs as the inputs, of the dimensions:
    - BatchLength, BatchWidth, ListSize are equal to the input dimensions
    - Height can be calculated from the input Height as
        StrideHeight * (Height - 1) + (FilterHeight - 1) * DilationHeight + 1 - 2 * PaddingHeight
    - Width can be calculated from the input Width as
        StrideWidth * (Width - 1) + (FilterWidth - 1) * DilationWidth + 1 - 2 * PaddingWidths
    - Depth is 1
    - Channels is equal to the number of filters
    
    Parameters
    ---------------
    input_layers : array of (object, int) tuples or objects
        The input layers to be connected. 
        The integer in each tuple specifies the number of the output.
        If not set, the first output will be used.
    filter_count : int, default=1
        The number of filters.
    filter_size : (int, int), default=(3, 3)
        Filter size (height, width).
    stride_size : (int, int), default=(1, 1)
        Convolution stride (vertical, horizontal).
    padding_size : (int, int), default=(0, 0)
        The size of the padding (vertical, horizontal).
    dilation_size : (int, int), default=(1, 1)
        The step values for dilated convolution (vertical, horizontal).
        The default value of (1, 1) means no dilation.
    is_zero_free_term : bool, default=False
        Specifies if the free term should be zero.
    name : str, default=None
        The layer name.
    """

    def __init__(self, input_layers, filter_count=1, filter_size=(3, 3), stride_size=(1, 1), padding_size=(0, 0),
                 dilation_size=(1, 1), is_zero_free_term=False, name=None):

        if type(input_layers) is PythonWrapper.TransposedConv:
            super().__init__(input_layers)
            return

        layers, outputs = check_input_layers(input_layers, 0)

        if filter_count <= 0:
            raise ValueError('`filter_count` must be > 0.')

        if len(filter_size) != 2:
            raise ValueError('`filter_size` must contain two values (h, w).')

        if len(stride_size) != 2:
            raise ValueError('`stride_size` must contain two values (h, w).')

        if len(padding_size) != 2:
            raise ValueError('`padding_size` must contain two values (h, w).')

        if len(dilation_size) != 2:
            raise ValueError('`dilation_size` must contain two values (h, w).')

        internal = PythonWrapper.TransposedConv(str(name), layers, outputs, int(filter_count), int(filter_size[0]),
                                      int(filter_size[1]), int(stride_size[0]), int(stride_size[1]),
                                      int(padding_size[0]), int(padding_size[1]), int(dilation_size[0]),
                                      int(dilation_size[1]), bool(is_zero_free_term))
        super().__init__(internal)

    @property
    def filter_count(self):
        """Gets the number of filters.
        """
        return self._internal.get_filter_count()

    @filter_count.setter
    def filter_count(self, new_filter_count):
        """Sets the number of filters.
        """
        self._internal.set_filter_count(int(new_filter_count))

    @property
    def filter_size(self):
        """Gets the filter size.
        """
        return self._internal.get_filter_height(), self._internal.get_filter_width()

    @filter_size.setter
    def filter_size(self, filter_size):
        """Sets the filter size.
        """
        if len(filter_size) != 2:
            raise ValueError('`filter_size` must contain two values (h, w).')

        self._internal.set_filter_height(int(filter_size[0]))
        self._internal.set_filter_width(int(filter_size[1]))

    @property
    def stride_size(self):
        """Gets the convolution stride.
        """
        return self._internal.get_stride_height(), self._internal.get_stride_width()

    @stride_size.setter
    def stride_size(self, stride_size):
        """Sets the convolution stride.
        """
        if len(stride_size) != 2:
            raise ValueError('`stride_size` must contain two values (h, w).')

        self._internal.set_stride_height(int(stride_size[0]))
        self._internal.set_stride_width(int(stride_size[1]))

    @property
    def padding_size(self):
        """Gets the padding size.
        """
        return self._internal.get_padding_height(), self._internal.get_padding_width()

    @padding_size.setter
    def padding_size(self, padding_size):
        """Sets the padding size.
        """
        if len(padding_size) != 2:
            raise ValueError('`padding_size` must contain two values (h, w).')

        self._internal.set_padding_height(int(padding_size[0]))
        self._internal.set_padding_width(int(padding_size[1]))

    @property
    def dilation_size(self):
        """Gets the step values for dilated convolution.
        """
        return self._internal.get_dilation_height(), self._internal.get_dilation_width()

    @dilation_size.setter
    def dilation_size(self, dilation_size):
        """Sets the step values for dilated convolution.
        """
        if len(dilation_size) != 2:
            raise ValueError('`dilation_size` must contain two values (h, w).')

        self._internal.set_dilation_height(int(dilation_size[0]))
        self._internal.set_dilation_width(int(dilation_size[1]))

    @property
    def filter(self):
        """Gets the filters. The dimensions:
        - BatchLength, ListSize are 1
        - BatchWidth is equal to the inputs' Channels * Depth
        - Height, Width are taken from filter_size
        - Channels is filter_count
        """
        return Blob(self._internal.get_filter())

    @property
    def free_term(self):
        """Gets the free term. The blob size is filter_count.
        """
        return Blob(self._internal.get_free_term())

    def apply_batch_normalization(self, layer):
        if type(layer) is not BatchNormalization:
            raise ValueError('The `layer` must be neoml.Dnn.BatchNormalization.')

        self._internal.apply_batch_normalization(layer._internal)

# ----------------------------------------------------------------------------------------------------------------------


class ChannelwiseConv(Layer):
    """The layer that performs channel-wise convolution.
    Each channel of the input is convolved
    with the corresponding channel of the filter.

    Layer inputs
    ------------
    Can have several inputs, of the dimensions:
    - BatchLength * BatchWidth * ListSize - the number of images in the set
    - Height - the images' height
    - Width - the images' width
    - Depth * Channels - the number of channels the image format uses

    Layer outputs
    -------------
    The layer has as many outputs as the inputs, of the dimensions:
    - BatchLength, BatchWidth, ListSize are equal to the input dimensions
    - Height can be calculated from the input Height as
        (2 * PaddingHeight + Height - FilterHeight)/StrideHeight + 1
    - Width can be calculated from the input Width as
        (2 * PaddingWidth + Width - FilterWidth)/StrideWidth + 1
    - Depth is equal to 1
    - Channels is equal to the number of channels in the filter and the input


    Parameters
    ----------------
    input_layers : array of (object, int) tuples or objects
        The input layers to be connected.
        The integer in each tuple specifies the number of the output.
        If not set, the first output will be used.
    filter_count : int, default=1
        The number of channels in the filter.
        Should be the same as the number of channels in the input.
    filter_size : (int, int), default=(3, 3)
        Filter size (height, width).
    stride_size : (int, int), default=(1, 1)
        Convolution stride (vertical, horizontal).
    padding_size : (int, int), default=(0, 0)
        The size of the padding (vertical, horizontal).
    free_term : bool, default=True
        Specifies if the free term should be non-zero.
    name : str, default=None
        The layer name.
    """

    def __init__(self, input_layers, filter_count, filter_size=(3, 3), stride_size=(1, 1), padding_size=(0, 0),
                 is_zero_free_term=False, name=None):

        if type(input_layers) is PythonWrapper.ChannelwiseConv:
            super().__init__(input_layers)
            return

        layers, outputs = check_input_layers(input_layers, 0)

        if filter_count <= 0:
            raise ValueError('`filter_count` must be > 0.')

        if len(filter_size) != 2:
            raise ValueError('`filter_size` must contain two values (h, w).')

        if len(stride_size) != 2:
            raise ValueError('`stride_size` must contain two values (h, w).')

        if len(padding_size) != 2:
            raise ValueError('`padding_size` must contain two values (h, w).')

        internal = PythonWrapper.ChannelwiseConv(str(name), layers, outputs, int(filter_count),
                                                 int(filter_size[0]), int(filter_size[1]), int(stride_size[0]),
                                                 int(stride_size[1]), int(padding_size[0]), int(padding_size[1]),
                                                 bool(is_zero_free_term))
        super().__init__(internal)

    @property
    def filter_count(self):
        """Gets the number of channels in the filter.
        """
        return self._internal.get_filter_count()

    @filter_count.setter
    def filter_count(self, new_filter_count):
        """Sets the number of channels in the filter.
        """
        self._internal.set_filter_count(int(new_filter_count))

    @property
    def filter_size(self):
        """Gets the filter size.
        """
        return self._internal.get_filter_height(), self._internal.get_filter_width()

    @filter_size.setter
    def filter_size(self, filter_size):
        """Sets the filter size.
        """
        if len(filter_size) != 2:
            raise ValueError('`filter_size` must contain two values (h, w).')

        self._internal.set_filter_height(int(filter_size[0]))
        self._internal.set_filter_width(int(filter_size[1]))

    @property
    def stride_size(self):
        """Gets the convolution stride.
        """
        return self._internal.get_stride_height(), self._internal.get_stride_width()

    @stride_size.setter
    def stride_size(self, stride_size):
        """Sets the convolution stride.
        """
        if len(stride_size) != 2:
            raise ValueError('`stride_size` must contain two values (h, w).')

        self._internal.set_stride_height(int(stride_size[0]))
        self._internal.set_stride_width(int(stride_size[1]))

    @property
    def padding_size(self):
        """Gets the padding size.
        """
        return self._internal.get_padding_height(), self._internal.get_padding_width()

    @padding_size.setter
    def padding_size(self, padding_size):
        """Sets the padding size.
        """
        if len(padding_size) != 2:
            raise ValueError('`padding_size` must contain two values (h, w).')

        self._internal.set_padding_height(int(padding_size[0]))
        self._internal.set_padding_width(int(padding_size[1]))

    @property
    def filter(self):
        """Gets the filter. The dimensions:
        - BatchLength, BatchWidth, ListSize, Depth are 1
        - Height, Width are taken from filter_size
        - Channels is equal to the inputs' Channels
        """
        return self._internal.get_filter()

    @property
    def free_term(self):
        """Gets the free term. The blob size is inputs' Channels.
        """
        return self._internal.get_free_term()

    def apply_batch_normalization(self, layer):
        if type(layer) is not BatchNormalization:
            raise ValueError('The `layer` must be neoml.Dnn.BatchNormalization.')

        self._internal.apply_batch_normalization(layer._internal)

# ----------------------------------------------------------------------------------------------------------------------


class TimeConv(Layer):
    """The layer that performs time convolution on a set of sequences.
    
    Layer inputs
    ------------
    Can have several inputs, of the dimensions:
    - BatchLength is the sequence length
    - BatchWidth * ListSize - the number of sequences in the set
    - Height * Width * Depth * Channels - the size of each element

    Layer outputs
    -------------
    The layer has as many outputs as the inputs, of the dimensions:
    - BatchLength can be calculated from the input BatchLength as
        (padding_front + padding_back + BatchLength - 
            - (1 + dilation * (filter_size - 1)))/stride + 1
    - BatchWidth, ListSize are equal to the input dimensions
    - Height, Width, Depth are equal to 1
    - Channels is equal to the number of filters


    Parameters
    ----------------
    input_layers : array of (object, int) tuples or objects
        The input layers to be connected.
        The integer in each tuple specifies the number of the output.
        If not set, the first output will be used.
    filter_count : int, > 0
        The number of filters.
    filter_size : int, > 0
        Filter size.
    padding_front : int, >= 0
        The number of zeros to be added at the sequence start.
    padding_back : int, >= 0
        The number of zeros to be added at the sequence end.
    dilation : int, default=1
        The step value for dilated convolution. 1 means no dilation.
    stride : int, > 0, default=1
        Convolution stride.
    name : str, default=None
        The layer name.    
    """

    def __init__(self, input_layers, filter_count, filter_size, padding_front=0, padding_back=0, dilation=1, stride=1, name=None):

        if type(input_layers) is PythonWrapper.TimeConv:
            super().__init__(input_layers)
            return

        layers, outputs = check_input_layers(input_layers, 0)

        if filter_count <= 0:
            raise ValueError('`filter_count` must be > 0.')

        if filter_size <= 0:
            raise ValueError('`filter_size` must be > 0.')

        if padding_front < 0:
            raise ValueError('`padding_front` must be >= 0.')

        if padding_back < 0:
            raise ValueError('`padding_back` must be >= 0.')

        if stride <= 0:
            raise ValueError('`stride` must be > 0.')

        if dilation <= 0:
            raise ValueError('`dilation` must be > 0.')

        internal = PythonWrapper.TimeConv(str(name), layers, outputs, int(filter_count), int(filter_size),
                                      int(padding_front), int(padding_back), int(stride), int(dilation))
        super().__init__(internal)

    @property
    def filter_count(self):
        """Gets the number of filters.
        """
        return self._internal.get_filter_count()

    @filter_count.setter
    def filter_count(self, new_filter_count):
        """Sets the number of filters.
        """
        self._internal.set_filter_count(int(new_filter_count))

    @property
    def filter_size(self):
        """Gets the filter size.
        """
        return self._internal.get_filter_size()

    @filter_size.setter
    def filter_size(self, filter_size):
        """Sets the filter size.
        """
        if filter_size <= 0:
            raise ValueError('`filter_size` must be > 0.')

        self._internal.set_filter_size(int(filter_size))

    @property
    def stride(self):
        """Gets the convolution stride.
        """
        return self._internal.get_stride()

    @stride.setter
    def stride(self, stride):
        """Sets the convolution stride.
        """
        if stride <= 0:
            raise ValueError('`stride` must be > 0.')

        self._internal.set_stride(int(stride))

    @property
    def padding_front(self):
        """Gets the padding size.
        """
        return self._internal.get_padding_front()

    @padding_front.setter
    def padding_front(self, padding):
        """Sets the padding size.
        """
        if padding < 0:
            raise ValueError('`padding_front` must be >= 0.')

        self._internal.set_padding_front(int(padding))

    @property
    def padding_back(self):
        """Gets the padding size.
        """
        return self._internal.get_padding_back()

    @padding_back.setter
    def padding_back(self, padding):
        """Sets the padding size.
        """
        if padding < 0:
            raise ValueError('`padding_back` must be >= 0.')

        self._internal.set_padding_back(int(padding))

    @property
    def dilation(self):
        """Gets the step value for dilated convolution.
        """
        return self._internal.get_dilation()

    @dilation.setter
    def dilation(self, dilation):
        """Sets the step value for dilated convolution.
        """
        if dilation <= 0:
            raise ValueError('`dilation` must be > 0.')

        self._internal.set_dilation(int(dilation))

    @property
    def filter(self):
        """Gets the filters. The dimensions:
        - BatchLength is 1
        - BatchWidth is filter_count
        - Height is filter_size
        - Width, Depth are 1
        - Channels is the inputs' Height * Width * Depth * Channels
        """
        return Blob(self._internal.get_filter())

    @property
    def free_term(self):
        """Gets the free term. The blob size is filter_count.
        """
        return Blob(self._internal.get_free_term())<|MERGE_RESOLUTION|>--- conflicted
+++ resolved
@@ -16,12 +16,8 @@
 
 import neoml.PythonWrapper as PythonWrapper
 from .Dnn import Layer
-<<<<<<< HEAD
+from neoml.Utils import check_input_layers
 from .BatchNormalization import BatchNormalization
-from .Utils import check_input_layers
-=======
-from neoml.Utils import check_input_layers
->>>>>>> 40d0acbb
 import neoml.Blob as Blob
 
 
