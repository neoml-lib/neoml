""" Copyright (c) 2017-2020 ABBYY Production LLC

Licensed under the Apache License, Version 2.0 (the "License");
you may not use this file except in compliance with the License.
You may obtain a copy of the License at

    http://www.apache.org/licenses/LICENSE-2.0

Unless required by applicable law or agreed to in writing, software
distributed under the License is distributed on an "AS IS" BASIS,
WITHOUT WARRANTIES OR CONDITIONS OF ANY KIND, either express or implied.
See the License for the specific language governing permissions and
limitations under the License.
--------------------------------------------------------------------------------------------------------------*/
"""

import neoml.PythonWrapper as PythonWrapper
import neoml.Random


# -------------------------------------------------------------------------------------------------------------


class Dnn(PythonWrapper.Dnn):
    """Neural network implementation.
    A neural network is a directed graph consisting of layers that perform
    calculations on data blobs. It starts with source layers and ends with 
    sink layers.
    
    Parameters
    ---------
    math_engine : object
        The math engine that will perform calculations.
    random : object, default=None
        The random numbers generator to be used for training and initialization.
    """
    def __init__(self, math_engine, random=None):
        if not isinstance(math_engine, neoml.MathEngine.MathEngine):
            raise ValueError('The `math_engine` must be a neoml.MathEngine.MathEngine.')

        if random is None:
            random = neoml.Random.Random(42)

        if not isinstance(random, neoml.Random.Random):
            raise ValueError('The `random_generator` must be a neoml.Random.Random.')

        super().__init__(random, math_engine._internal)

    def store(self, path):
        """Serializes the network.
        
        Parameters
        ---------
        path : str
            The full path to the location where the network should be stored.
        """
        self._store(str(path))

    def load(self, path):
        """Loads the network from file.
        
        Parameters
        ---------
        path : str
            The full path to the location from where the network should be loaded.
        """
        self._load(str(path))

    def store_checkpoint(self, path):
        """Serializes the network with the data required to resume training.
        
        Parameters
        ---------
        path : str
            The full path to the location where the network should be stored.
        """
        self._store_checkpoint(str(path))

    def load_checkpoint(self, path):
        """Loads the checkpoint from file.
        A new solver will be created, because the old pointers will point
        to an object no longer used by this network.
        
        Parameters
        ---------
        path : str
            The full path to the location from where the network should be loaded.
        """
        self._load_checkpoint(str(path))

    @property
    def math_engine(self):
        """Gets the math engine used by the network.
        """
        return self.get_math_engine()

    @property
    def solver(self):
        """Gets the optimizer for the layer's trainable parameters.
        """
        return self.get_solver()

    @solver.setter
    def solver(self, new_solver):
        """Sets the optimizer for the layer's trainable parameters.
        """
        self.set_solver(new_solver._internal)

    @property
    def initializer(self):
        """Gets the initializer that will fill in the weight values 
        before training starts. Xavier initialization is the default.
        """
        return self.get_initializer()

    @initializer.setter
    def initializer(self, new_initializer):
        """Sets the initializer that will fill in the weight values 
        before training starts.
        """
        self.set_initializer(new_initializer._internal)

    @property
    def input_layers(self):
        """Gets the source layers of the network.
        """
        return self.get_inputs()

    @property
    def output_layers(self):
        """Gets the sink layers of the network.
        """
        return self.get_outputs()

    @property
    def layers(self):
        """Gets all layers of the network.
        """
        return self.get_layers()

    def add_layer(self, layer):
        """
        """
        if type(layer) is not Layer:
            raise ValueError('The `layer` is expected to be neoml.Dnn.Layer`')
        self._add_layer(layer.internal)
    
    def delete_layer(self, layer):
        if type(layer) is str:
            self._delete_layer(layer)
        elif type(layer) is Layer:
            self._delete_layer(layer.name)
        else:
            raise ValueError('The `layer` is expected to be `str` or `neoml.Dnn.Layer`')

    def run(self, inputs):
        """Runs the network.
        
        Parameters
        ----------
        inputs : The dictionary of input blobs.
            The dictionary keys (str) are the source layer names.
            The dictionary values (neoml.Blob) are the blobs passed 
            to these source layers.

        Returns
        -------
            The list of output blobs.
        """
        dnn_inputs = self.get_inputs()

        if len(inputs) < len(dnn_inputs):
            raise ValueError('The `inputs` contains less layers than the dnn.')

        if len(inputs) > len(dnn_inputs):
            raise ValueError('The `inputs` contains more layers than the dnn.')

        input_list = []
        for layer_name in dnn_inputs:
            input_list.append(inputs[layer_name]._internal)

        dnn_outputs = self._run(input_list)

        outputs = {}
        for layer_name in dnn_outputs:
            outputs[layer_name] = neoml.Blob.Blob(dnn_outputs[layer_name])

        return outputs

    def run_and_backward(self, inputs):
        """Runs the network and performs a backward pass with the input data.
        
        Parameters
        ---------
        inputs : The dictionary of input blobs.
            The dictionary keys (str) are the source layer names.
            The dictionary values (neoml.Blob) are the blobs passed 
            to these source layers.

        Returns
        -------
            The list of output blobs.
        """
        dnn_inputs = self.get_inputs()

        if len(inputs) < len(dnn_inputs):
            raise ValueError('The `inputs` contains less layers than the dnn.')

        if len(inputs) > len(dnn_inputs):
            raise ValueError('The `inputs` contains more layers than the dnn.')

        input_list = []
        for layer_name in dnn_inputs:
            input_list.append(inputs[layer_name]._internal)

        return self._run_and_backward(input_list)

    def learn(self, inputs):
        """Runs the network, performs a backward pass 
        and updates the trainable weights.
        
        Parameters
        ---------
        inputs : The dictionary of input blobs.
            The dictionary keys (str) are the source layer names.
            The dictionary values (neoml.Blob) are the blobs passed 
            to these source layers.

        Returns
        -------
            The list of output blobs.
        """
        dnn_inputs = self.get_inputs()

        if len(inputs) < len(dnn_inputs):
            raise ValueError('The `inputs` contains less layers than the dnn.')

        if len(inputs) > len(dnn_inputs):
            raise ValueError('The `inputs` contains more layers than the dnn.')

        input_list = []
        for layer_name in dnn_inputs:
            input_list.append(inputs[layer_name]._internal)

        self._learn(input_list)

# -------------------------------------------------------------------------------------------------------------


class Layer:
    """The base class for a network layer.
    """
    def __init__(self, internal):
        if not isinstance(internal, PythonWrapper.Layer):
            raise ValueError('The `internal` must be PythonWrapper.Layer')

        self._internal = internal

    @property
    def name(self):
        """Gets the layer name.
        """
<<<<<<< HEAD
=======
        """
>>>>>>> dd584647
        return self._internal.get_name()
    
    def connect(self, layer, output_index=0, input_index=0):
        if not isinstance(layer, Layer):
            raise ValueError('The `layer` is expected to be neoml.Dnn.Layer')
        if output_index < 0:
            raise ValueError('The `output_index` must be >= 0')
        if input_index < 0:
            raise ValueError('The `input_index` must be >= 0')
        self._internal.connect(layer._internal, output_index, input_index)<|MERGE_RESOLUTION|>--- conflicted
+++ resolved
@@ -260,10 +260,6 @@
     def name(self):
         """Gets the layer name.
         """
-<<<<<<< HEAD
-=======
-        """
->>>>>>> dd584647
         return self._internal.get_name()
     
     def connect(self, layer, output_index=0, input_index=0):
