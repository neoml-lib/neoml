/* Copyright © 2021 ABBYY Production LLC

Licensed under the Apache License, Version 2.0 (the "License");
you may not use this file except in compliance with the License.
You may obtain a copy of the License at

	http://www.apache.org/licenses/LICENSE-2.0

Unless required by applicable law or agreed to in writing, software
distributed under the License is distributed on an "AS IS" BASIS,
WITHOUT WARRANTIES OR CONDITIONS OF ANY KIND, either express or implied.
See the License for the specific language governing permissions and
limitations under the License.
--------------------------------------------------------------------------------------------------------------*/

#include <common.h>
#pragma hdrstop

#include <TestFixture.h>

using namespace NeoML;
using namespace NeoMLTest;

typedef void (*TClusteringFunction)( IClusteringData* data, CClusteringResult& result );

class CClusteringTest : public CNeoMLTestFixture, public ::testing::WithParamInterface<TClusteringFunction> {
public:
	static bool InitTestFixture() { return true; }
	static void DeinitTestFixture() {}
};

class CClusteringTestData : public IClusteringData {
public:
	CClusteringTestData( const CArray<CSparseFloatVector>& vectors, int featureCount, bool isDense );

	int GetVectorCount() const override { return desc.Height; }
	int GetFeaturesCount() const override { return desc.Width; }
	CFloatMatrixDesc GetMatrix() const override { return desc; }
	double GetVectorWeight( int /* index */ ) const override { return 1; }

private:
	CFloatMatrixDesc desc;
	CArray<int> columns;
	CArray<float> values;
	CArray<int> pointers;
};

CClusteringTestData::CClusteringTestData( const CArray<CSparseFloatVector>& vectors, int featureCount, bool isDense )
{
	desc.Height = vectors.Size();
	desc.Width = featureCount;
	pointers.SetBufferSize( desc.Height + 1 );

	if( isDense ) {
		values.Add( 0, desc.Height * desc.Width );
		float* rowPtr = values.GetPtr();
		for( int i = 0; i < vectors.Size(); ++i ) {
			const CFloatVectorDesc& vectorDesc = vectors[i].GetDesc();
			for( int j = 0; j < vectorDesc.Size; ++j ) {
				rowPtr[vectorDesc.Indexes[j]] = vectorDesc.Values[j];
			}
			rowPtr += featureCount;
			pointers.Add( i * desc.Width );
		}
		pointers.Add( desc.Height * desc.Width );
		desc.Columns = nullptr;
	} else {
		pointers.Add( 0 );
		for( int i = 0; i < vectors.Size(); ++i ) {
			const CFloatVectorDesc& vectorDesc = vectors[i].GetDesc();
			int prevElementCount = values.Size();
			pointers.Add( prevElementCount + vectorDesc.Size );
			values.SetSize( prevElementCount + vectorDesc.Size );
			::memcpy( values.GetPtr() + prevElementCount, vectorDesc.Values, vectorDesc.Size * sizeof( float ) );
			columns.SetSize( prevElementCount + vectorDesc.Size );
			::memcpy( columns.GetPtr() + prevElementCount, vectorDesc.Indexes, vectorDesc.Size * sizeof( int ) );
		}
		desc.Columns = columns.GetPtr();
	}

	desc.Values = values.GetPtr();
	desc.PointerB = pointers.GetPtr();
	desc.PointerE = desc.PointerB + 1;
}

// --------------------------------------------------------------------------------------------------------------------
// Data functions

static void getSampleData( CPtr<IClusteringData>& sparseData, CPtr<IClusteringData>& denseData )
{
	// Points on plane which can be easily divided into 2 clusters
	const CArray<float> flattenedData = { 0, 0,
		1, 1,
		2, 2,
		4, 3,
		4, 4,
		5, 3,
		5, 4,
		6, 5 };
	const int vectorCount = flattenedData.Size() / 2;
	const int featureCount = 2;

	CArray<CSparseFloatVector> vectors;
	vectors.SetBufferSize( vectorCount );
	for( int i = 0; i < vectorCount; ++i ) {
		CSparseFloatVector& vector = vectors.Append();
		vector.SetAt( 0, flattenedData[2 * i] );
		vector.SetAt( 1, flattenedData[2 * i + 1] );
	}

	sparseData = new CClusteringTestData( vectors, featureCount, false );
	denseData = new CClusteringTestData( vectors, featureCount, true );
}

static void generateData( int vectorCount, int featureCount, int seed,
	CPtr<IClusteringData>& sparseData, CPtr<IClusteringData>& denseData )
{
	CRandom random( seed );

	CArray<CSparseFloatVector> vectors;
	vectors.SetBufferSize( vectorCount );
	for( int i = 0; i < vectorCount; ++i ) {
		CSparseFloatVector& vector = vectors.Append();
		bool hasElements = false;
		double mean = random.Next() % 2 == 0 ? -1 : 1;
		double sigma = 1. / 4;
		for( int j = 0; j < featureCount; ++j ) {
			if( random.Next() % 3 != 0 ) {
				vector.SetAt( j, static_cast<float>( random.Normal( mean, sigma ) ) );
				hasElements = true;
			}
		}
		if( !hasElements ) {
			// Avoiding 0 vectors
			const int index = random.UniformInt( 0, featureCount - 1 );
			vector.SetAt( index, static_cast<float>( random.Normal( mean, sigma ) ) );
		}
	}

	sparseData = new CClusteringTestData( vectors, featureCount, false );
	denseData = new CClusteringTestData( vectors, featureCount, true );
}

// --------------------------------------------------------------------------------------------------------------------
// Clustering functions

static void firstComeClustering( IClusteringData* data, CClusteringResult& result )
{
	CFirstComeClustering::CParam params;
	params.Threshold = 5.0;

	CFirstComeClustering firstCome( params );
	firstCome.Clusterize( data, result );
}

template<CHierarchicalClustering::TLinkage LINKAGE>
static void hierarchicalClustering( IClusteringData* data, CClusteringResult& result )
{
	CHierarchicalClustering::CParam params;
	params.Linkage = LINKAGE;
	params.DistanceType = DF_Euclid;
	params.MinClustersCount = 2;
	params.MaxClustersDistance = 10;

	CHierarchicalClustering hierarchical( params );
	if( static_cast<int>( LINKAGE ) % 2 == 0 ) {
		CArray<CHierarchicalClustering::CMergeInfo> dendrogram;
		CArray<int> dendrogramIndices;
		hierarchical.ClusterizeEx( data, result, dendrogram, dendrogramIndices );
	} else {
		hierarchical.Clusterize( data, result );
	}
}

static void isoDataClustering( IClusteringData* data, CClusteringResult& result )
{
	CIsoDataClustering::CParam params;
	params.MinClusterSize = 1;
	params.MinClustersDistance = 2.0;
	params.MaxClustersCount = 100;
	params.MaxClusterDiameter = 2.0;
	params.MeanDiameterCoef = 0.5;
	params.MaxIterations = 100;
	params.InitialClustersCount = 1;

	CIsoDataClustering isoData( params );
	isoData.Clusterize( data, result );
}

static void kmeansLloydClustering( IClusteringData* data, CClusteringResult& result )
{
	CKMeansClustering::CParam params;
	params.DistanceFunc = DF_Euclid;
	params.InitialClustersCount = 2;
	params.MaxIterations = 50;
	params.Algo = CKMeansClustering::KMA_Lloyd;
	params.Initialization = CKMeansClustering::KMI_Default;
	params.ThreadCount = 4;

	CKMeansClustering kMeans( params );
	kMeans.Clusterize( data, result );
}

static void kmeansElkanClustering( IClusteringData* data, CClusteringResult& result )
{
	CKMeansClustering::CParam params;
	params.DistanceFunc = DF_Euclid;
	params.InitialClustersCount = 2;
	params.MaxIterations = 50;
	params.Algo = CKMeansClustering::KMA_Elkan;
	params.Initialization = CKMeansClustering::KMI_KMeansPlusPlus;
	params.ThreadCount = 4;

	CKMeansClustering kMeans( params );
	kMeans.Clusterize( data, result );
}

// --------------------------------------------------------------------------------------------------------------------
// Result check functions

static const float eps = 1e-4f;

static bool isEqual( const CFloatVector& first, const CFloatVector& second )
{
	if( first.Size() != second.Size() ) {
		return false;
	}

	const float* firstPtr = first.GetPtr();
	const float* secondPtr = second.GetPtr();

	for( int i = 0; i < first.Size(); ++i ) {
		if( fabs( firstPtr[i] - secondPtr[i] ) > eps ) {
			return false;
		}
	}

	return true;
}

static bool isEqual( const CClusteringResult& first, const CClusteringResult& second )
{
	if( first.ClusterCount != second.ClusterCount ) {
		return false;
	}

	for( int clusterIndex = 0; clusterIndex < first.ClusterCount; ++clusterIndex ) {
		const CClusterCenter& firstCluster = first.Clusters[clusterIndex];
		const CClusterCenter& secondCluster = second.Clusters[clusterIndex];
		if( abs( firstCluster.Norm - secondCluster.Norm ) > eps
			|| !isEqual( firstCluster.Mean, secondCluster.Mean )
			|| !isEqual( firstCluster.Disp, secondCluster.Disp ) )
		{
			return false;
		}
	}

	return true;
}

static bool isCorrectSampleResult( const CClusteringResult& result )
{
	if( result.Data.Size() != 8 ) {
		return false;
	}
	// The sample data must split into 2 clusters in following way:
	// 1st cluster: 0, 1, 2
	// 2nd cluster: 3, 4, 5, 6, 7
	return ( result.Data[0] == result.Data[1] && result.Data[1] == result.Data[2] )
		&& ( result.Data[3] == result.Data[4] && result.Data[4] == result.Data[5]
			&& result.Data[5] == result.Data[6] && result.Data[6] == result.Data[7] );
}

static CFloatVector buildFloatVector( const CArray<float>& data )
{
	CFloatVector res( data.Size() );
	for( int i = 0; i < data.Size(); ++i ) {
		res.SetAt( i, data[i] );
	}
	return res;
}

// --------------------------------------------------------------------------------------------------------------------
// test implementation

// Check on trivial sample
TEST_P( CClusteringTest, Sample )
{
	TClusteringFunction clusterize = GetParam();

	CPtr<IClusteringData> sparseData = nullptr;
	CPtr<IClusteringData> denseData = nullptr;

	getSampleData( sparseData, denseData );

	CClusteringResult sparseResult;
	clusterize( sparseData, sparseResult );

	CClusteringResult denseResult;
	clusterize( denseData, denseResult );

	EXPECT_TRUE( isEqual( sparseResult, denseResult ) );
	EXPECT_TRUE( isCorrectSampleResult( sparseResult ) );
	EXPECT_TRUE( isCorrectSampleResult( denseResult ) );
}

// Compare sparse vs dense on generated data
TEST_P( CClusteringTest, Generated )
{
	TClusteringFunction clusterize = GetParam();

	CPtr<IClusteringData> sparseData = nullptr;
	CPtr<IClusteringData> denseData = nullptr;

	generateData( 512, 32, 0x1984, sparseData, denseData );

	CClusteringResult sparseResult;
	clusterize( sparseData, sparseResult );

	CClusteringResult denseResult;
	clusterize( denseData, denseResult );

	EXPECT_TRUE( isEqual( sparseResult, denseResult ) );
}

// --------------------------------------------------------------------------------------------------------------------
// Check backward compatibility

static void precalcTestImpl( TClusteringFunction clusterize, const CClusteringResult& expectedResult )
{
	CPtr<IClusteringData> sparseData = nullptr;
	CPtr<IClusteringData> denseData = nullptr;

	generateData( 128, 3, 0x451, sparseData, denseData );

	CClusteringResult sparseResult;
	clusterize( sparseData, sparseResult );

	CClusteringResult denseResult;
	clusterize( denseData, denseResult );

	EXPECT_TRUE( isEqual( sparseResult, denseResult ) );
	EXPECT_TRUE( isEqual( sparseResult, expectedResult ) );
	EXPECT_TRUE( isEqual( denseResult, expectedResult ) );
}

TEST_F( CClusteringTest, PrecalcFirstCome )
{
	CClusteringResult expectedResult;
	expectedResult.ClusterCount = 2;
	expectedResult.Clusters.SetSize( 2 );
	expectedResult.Clusters[0].Mean = buildFloatVector( { 0.561685, 0.627736, 0.710235 } );
	expectedResult.Clusters[0].Disp = buildFloatVector( { 0.290764, 0.269636, 0.278547 } );
	expectedResult.Clusters[0].Norm = 1.213978;
	expectedResult.Clusters[1].Mean = buildFloatVector( { -0.675586, -0.655485, -0.643366 } );
	expectedResult.Clusters[1].Disp = buildFloatVector( { 0.215411, 0.280084, 0.265546 } );
	expectedResult.Clusters[1].Norm = 1.299998;

	precalcTestImpl( firstComeClustering, expectedResult );
}

TEST_F( CClusteringTest, PrecalcHierarchicalCentroid )
{
	CClusteringResult expectedResult;
	expectedResult.ClusterCount = 2;
	expectedResult.Clusters.SetSize( 2 );
	expectedResult.Clusters[0].Mean = buildFloatVector( { 0.580782, 0.636106, 0.719705 } );
	expectedResult.Clusters[0].Disp = buildFloatVector( { 0.266925, 0.267907, 0.275445 } );
	expectedResult.Clusters[0].Norm = 1.259914;
	expectedResult.Clusters[1].Mean = buildFloatVector( { -0.679265, -0.643118, -0.631227 } );
	expectedResult.Clusters[1].Disp = buildFloatVector( { 0.212050, 0.282753, 0.268198 } );
	expectedResult.Clusters[1].Norm = 1.273450;

	precalcTestImpl( hierarchicalClustering<CHierarchicalClustering::L_Centroid>, expectedResult );
}

TEST_F( CClusteringTest, PrecalcIsoData )
{
	CClusteringResult expectedResult;
	expectedResult.ClusterCount = 2;
	expectedResult.Clusters.SetSize( 2 );
	expectedResult.Clusters[0].Mean = buildFloatVector( { -0.256940, -0.233290, -0.418645 } );
	expectedResult.Clusters[0].Disp = buildFloatVector( { 0.604588, 0.636909, 0.282105 } );
	expectedResult.Clusters[0].Norm = 0.295706;
	expectedResult.Clusters[1].Mean = buildFloatVector( { 0.551979, 0.636387, 1.063543 } );
	expectedResult.Clusters[1].Disp = buildFloatVector( { 0.269381, 0.263475, 0.052157 } );
	expectedResult.Clusters[1].Norm = 1.840793;

	precalcTestImpl( isoDataClustering, expectedResult );
}

static void kmeansElkanDefaultInitClustering( IClusteringData* data, CClusteringResult& result )
{
	CKMeansClustering::CParam params;
	params.DistanceFunc = DF_Euclid;
	params.InitialClustersCount = 2;
	params.MaxIterations = 50;
	params.Algo = CKMeansClustering::KMA_Elkan;
	params.Initialization = CKMeansClustering::KMI_Default;
	params.ThreadCount = 4;

	CKMeansClustering kMeans( params );
	kMeans.Clusterize( data, result );
}

TEST_F( CClusteringTest, PrecalcKmeans )
{
	CClusteringResult expectedResult;
	expectedResult.ClusterCount = 2;
	expectedResult.Clusters.SetSize( 2 );
	expectedResult.Clusters[0].Mean = buildFloatVector( { -0.679265, -0.643118, -0.631227 } );
	expectedResult.Clusters[0].Disp = buildFloatVector( { 0.212050, 0.282753, 0.268198 } );
	expectedResult.Clusters[0].Norm = 1.273450;
	expectedResult.Clusters[1].Mean = buildFloatVector( { 0.580782, 0.636106, 0.719705 } );
	expectedResult.Clusters[1].Disp = buildFloatVector( { 0.266925, 0.267907, 0.275445 } );
	expectedResult.Clusters[1].Norm = 1.259914;

	precalcTestImpl( kmeansLloydClustering, expectedResult );
	// Check that different algos with the same initialization return similar results
	precalcTestImpl( kmeansElkanDefaultInitClustering, expectedResult );
}

// Returns data with a specific dendrogram (only Distances may vary)
static void getDendrogramData( CPtr<IClusteringData>& denseData, CArray<CHierarchicalClustering::CMergeInfo>& dendrogram,
	CArray<int>& dendrogramIndices )
{
	// Points on plane which can be easily divided into 2 clusters
	// but greedy algorithms won't process it in correct order (and will sort their result afterwards)
	const CArray<float> flattenedData = { 0.f, 0.f,
		0.f, 1.f,
		2.f, 0.f,
		10.f, 10.f,
		10.1f, 10.f,
		10.f, 10.2f };
	const int vectorCount = flattenedData.Size() / 2;
	const int featureCount = 2;

	CArray<CSparseFloatVector> vectors;
	vectors.SetBufferSize( vectorCount );
	for( int i = 0; i < vectorCount; ++i ) {
		CSparseFloatVector& vector = vectors.Append();
		vector.SetAt( 0, flattenedData[2 * i] );
		vector.SetAt( 1, flattenedData[2 * i + 1] );
	}

	denseData = new CClusteringTestData( vectors, featureCount, true );
<<<<<<< HEAD
=======
	CFloatVector mean( 2 );
>>>>>>> 7ae829a1

	dendrogram.SetSize( 4 );
	dendrogram[0].First = 3;
	dendrogram[0].Second = 4;
<<<<<<< HEAD
	dendrogram[1].First = 5;
	dendrogram[1].Second = 6;
	dendrogram[2].First = 0;
	dendrogram[2].Second = 1;
	dendrogram[3].First = 2;
	dendrogram[3].Second = 8;
=======
	mean.SetAt( 0, 10.05f );
	mean.SetAt( 1, 10.f );
	dendrogram[0].Center = CClusterCenter( mean );

	dendrogram[1].First = 5;
	dendrogram[1].Second = 6;
	mean.SetAt( 0, 30.1f / 3.f );
	mean.SetAt( 1, 30.2f / 3.f );
	dendrogram[1].Center = CClusterCenter( mean );

	dendrogram[2].First = 0;
	dendrogram[2].Second = 1;
	mean.SetAt( 0, 0.f );
	mean.SetAt( 1, 0.5f );
	dendrogram[2].Center = CClusterCenter( mean );

	dendrogram[3].First = 2;
	dendrogram[3].Second = 8;
	mean.SetAt( 0, 2.f / 3.f );
	mean.SetAt( 1, 1.f / 3.f );
	dendrogram[3].Center = CClusterCenter( mean );
>>>>>>> 7ae829a1

	dendrogramIndices.Empty();
	dendrogramIndices.Add( { 9, 7 } );
}

template<CHierarchicalClustering::TLinkage LINKAGE>
static void hierarchicalDendrogram( IClusteringData* data, CArray<CHierarchicalClustering::CMergeInfo>& dendrogram,
	CArray<int>& dendrogramIndices )
{
	CHierarchicalClustering::CParam params;
	params.Linkage = LINKAGE;
	params.DistanceType = DF_Euclid;
	params.MinClustersCount = 1; // The algo shouldn't merge last 2 clusters into 1 and should return true
	params.MaxClustersDistance = 7;
	CHierarchicalClustering clustering( params );

	CClusteringResult result;
	EXPECT_TRUE( clustering.ClusterizeEx( data, result, dendrogram, dendrogramIndices ) );
}

typedef void ( *THierarchicalClusteringFunction )( IClusteringData* data,
	CArray<CHierarchicalClustering::CMergeInfo>& dendrogram, CArray<int>& dendrogramIndices );

TEST_F( CClusteringTest, HierarchicalDendrogram )
{
	CArray<THierarchicalClusteringFunction> functions = {
		hierarchicalDendrogram<CHierarchicalClustering::L_Centroid>,
		hierarchicalDendrogram<CHierarchicalClustering::L_Single>,
		hierarchicalDendrogram<CHierarchicalClustering::L_Average>,
		hierarchicalDendrogram<CHierarchicalClustering::L_Complete>,
		hierarchicalDendrogram<CHierarchicalClustering::L_Ward>
	};

	for( int step = 0; step < functions.Size(); ++step ) {
		CPtr<IClusteringData> data;
		CArray<CHierarchicalClustering::CMergeInfo> expectedDendrogram;
		CArray<int> expectedIndices;
		getDendrogramData( data, expectedDendrogram, expectedIndices );

		CArray<CHierarchicalClustering::CMergeInfo> actualDendrogram;

		CArray<int> actualIndices;
		functions[step]( data, actualDendrogram, actualIndices );

		ASSERT_EQ( expectedDendrogram.Size(), actualDendrogram.Size() );
		for( int i = 0; i < expectedDendrogram.Size(); ++i ) {
			const CHierarchicalClustering::CMergeInfo& expected = expectedDendrogram[i];
			const CHierarchicalClustering::CMergeInfo& actual = actualDendrogram[i];
			ASSERT_GT( actual.Distance, 0.f );
			ASSERT_TRUE( ( expected.First == actual.First && expected.Second == actual.Second )
				|| ( expected.First == actual.Second && expected.Second == actual.First ) );
			if( i < expectedDendrogram.Size() - 1 ) {
				ASSERT_GT( actualDendrogram[i + 1].Distance, actual.Distance );
			}
<<<<<<< HEAD
=======
			ASSERT_EQ( expected.Center.Mean.Size(), actual.Center.Mean.Size() );
			ASSERT_EQ( expected.Center.Disp.Size(), actual.Center.Disp.Size() );
			for( int j = 0; j < expected.Center.Mean.Size(); ++j ) {
				ASSERT_NEAR( expected.Center.Mean[j], actual.Center.Mean[j], 1e-5f );
				ASSERT_NEAR( expected.Center.Disp[j], actual.Center.Disp[j], 1e-5f );
			}
>>>>>>> 7ae829a1
		}

		ASSERT_EQ( expectedIndices.Size(), actualIndices.Size() );
		for( int i = 0; i < expectedIndices.Size(); ++i ) {
<<<<<<< HEAD
			ASSERT_EQ( expectedIndices[i], actualIndices[i] ) << step << '\t' << i;
=======
			ASSERT_EQ( expectedIndices[i], actualIndices[i] );
>>>>>>> 7ae829a1
		}
	}
}

INSTANTIATE_TEST_CASE_P( CClusteringTestInstantiation, CClusteringTest,
	::testing::Values( firstComeClustering,
		hierarchicalClustering<CHierarchicalClustering::L_Centroid>,
		hierarchicalClustering<CHierarchicalClustering::L_Single>,
		hierarchicalClustering<CHierarchicalClustering::L_Average>,
		hierarchicalClustering<CHierarchicalClustering::L_Complete>,
		hierarchicalClustering<CHierarchicalClustering::L_Ward>,
		isoDataClustering, kmeansElkanClustering, kmeansLloydClustering ) );<|MERGE_RESOLUTION|>--- conflicted
+++ resolved
@@ -444,22 +444,11 @@
 	}
 
 	denseData = new CClusteringTestData( vectors, featureCount, true );
-<<<<<<< HEAD
-=======
 	CFloatVector mean( 2 );
->>>>>>> 7ae829a1
 
 	dendrogram.SetSize( 4 );
 	dendrogram[0].First = 3;
 	dendrogram[0].Second = 4;
-<<<<<<< HEAD
-	dendrogram[1].First = 5;
-	dendrogram[1].Second = 6;
-	dendrogram[2].First = 0;
-	dendrogram[2].Second = 1;
-	dendrogram[3].First = 2;
-	dendrogram[3].Second = 8;
-=======
 	mean.SetAt( 0, 10.05f );
 	mean.SetAt( 1, 10.f );
 	dendrogram[0].Center = CClusterCenter( mean );
@@ -481,7 +470,6 @@
 	mean.SetAt( 0, 2.f / 3.f );
 	mean.SetAt( 1, 1.f / 3.f );
 	dendrogram[3].Center = CClusterCenter( mean );
->>>>>>> 7ae829a1
 
 	dendrogramIndices.Empty();
 	dendrogramIndices.Add( { 9, 7 } );
@@ -536,24 +524,17 @@
 			if( i < expectedDendrogram.Size() - 1 ) {
 				ASSERT_GT( actualDendrogram[i + 1].Distance, actual.Distance );
 			}
-<<<<<<< HEAD
-=======
 			ASSERT_EQ( expected.Center.Mean.Size(), actual.Center.Mean.Size() );
 			ASSERT_EQ( expected.Center.Disp.Size(), actual.Center.Disp.Size() );
 			for( int j = 0; j < expected.Center.Mean.Size(); ++j ) {
 				ASSERT_NEAR( expected.Center.Mean[j], actual.Center.Mean[j], 1e-5f );
 				ASSERT_NEAR( expected.Center.Disp[j], actual.Center.Disp[j], 1e-5f );
 			}
->>>>>>> 7ae829a1
 		}
 
 		ASSERT_EQ( expectedIndices.Size(), actualIndices.Size() );
 		for( int i = 0; i < expectedIndices.Size(); ++i ) {
-<<<<<<< HEAD
-			ASSERT_EQ( expectedIndices[i], actualIndices[i] ) << step << '\t' << i;
-=======
 			ASSERT_EQ( expectedIndices[i], actualIndices[i] );
->>>>>>> 7ae829a1
 		}
 	}
 }
