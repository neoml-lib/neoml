--- conflicted
+++ resolved
@@ -23,12 +23,9 @@
 
 // Struct which contains the details of optimization result
 struct NEOML_API CDnnOptimizationReport {
-<<<<<<< HEAD
-=======
 	// Number of composite layers which where unpacked
 	// (unpack == content of the layer moved to the root CDnn, composite itself is removed)
 	int UnpackedCompositeLayers = 0;
->>>>>>> d9bdcd55
 	// Number of trivial layers removed from the CDnn (dropout, linear(1,0) etc)
 	int RemovedTrivialLayers = 0;
 	// Number of batch normalizations fused into other layers
@@ -45,7 +42,6 @@
 	int MobileNetV3NonResidualBlocks = 0;
 	// Number of optimized MobileNetV3 blocks with residual connection
 	int MobileNetV3ResidualBlocks = 0;
-<<<<<<< HEAD
 	// Number of chains of rowwise operations (0 if CDnnOptimizationSettings::OptimizeRowwiseChains is false)
 	int RowwiseChainCount = 0;
 };
@@ -57,8 +53,6 @@
 	// Recommended for convolutional nets with at least 20MB RAM usage
 	// (You can measure RAM usage by running the dnn and dnn.GetMathEngine().GetPeakMemoryUsage())
 	bool OptimizeRowwiseChains = false;
-=======
->>>>>>> d9bdcd55
 };
 
 // Optimizes inference of given CDnn at the cost of trainability
