/* Copyright © 2017-2020 ABBYY Production LLC

Licensed under the Apache License, Version 2.0 (the "License");
you may not use this file except in compliance with the License.
You may obtain a copy of the License at

	http://www.apache.org/licenses/LICENSE-2.0

Unless required by applicable law or agreed to in writing, software
distributed under the License is distributed on an "AS IS" BASIS,
WITHOUT WARRANTIES OR CONDITIONS OF ANY KIND, either express or implied.
See the License for the specific language governing permissions and
limitations under the License.
--------------------------------------------------------------------------------------------------------------*/

#pragma once

#include <NeoML/NeoMLDefs.h>
#include <NeoML/Random.h>
#include <NeoML/Dnn/DnnSolver.h>
#include <NeoML/Dnn/DnnInitializer.h>
#include <NeoMathEngine/MemoryHandle.h>
#include <NeoMathEngine/NeoMathEngine.h>
#include <NeoML/Dnn/DnnBlob.h>
#include <stdint.h>
#include <NeoML/Dnn/DnnLambdaHolder.h>

// The macros for the internal name of a NeoML layer
// If this macros is used when declaring a class, that class may be registered as a NeoML layer
#define NEOML_DNN_LAYER( className ) friend class NeoML::CLayerClassRegistrar< className >;

// Registers the class as a NeoML layer
#define REGISTER_NEOML_LAYER( classType, name ) static NeoML::CLayerClassRegistrar< classType > __merge__1( _RegisterLayer, __LINE__ )( name, 0 );
#define REGISTER_NEOML_LAYER_EX( classType, name1, name2 ) static NeoML::CLayerClassRegistrar< classType > __merge__1( _RegisterLayer, __LINE__ )( name1, name2 );

namespace NeoML {

typedef CPtr<CBaseLayer> ( *TCreateLayerFunction )( IMathEngine& mathEngine );

void NEOML_API RegisterLayerClass( const char* className, const char* additionalName, const std::type_info& typeInfo, TCreateLayerFunction function );

void NEOML_API UnregisterLayerClass( const std::type_info& typeInfo );

bool NEOML_API IsRegisteredLayerClass( const char* className );

void NEOML_API GetRegisteredLayerClasses( CArray<const char*>& layerNames );

CPtr<CBaseLayer> NEOML_API CreateLayer( const char* name, IMathEngine& mathEngine );

CPtr<CBaseLayer> NEOML_API CreateLayer( const char* className, IMathEngine& mathEngine );

NEOML_API CString GetLayerClass( const CBaseLayer& layer );

template<class T>
CPtr<T> CreateLayer( const char* className, IMathEngine& mathEngine )
{
	return CheckCast<T>( CreateLayer( className, mathEngine ) );
}

//------------------------------------------------------------------------------------------------------------

template<class T>
class CLayerClassRegistrar {
public:
	CLayerClassRegistrar( const char* className, const char* additionalName );
	~CLayerClassRegistrar();

private:
	static CPtr<CBaseLayer> createObject( IMathEngine& mathEngine ) { return FINE_DEBUG_NEW T( mathEngine ); }
};

template<class T>
inline CLayerClassRegistrar<T>::CLayerClassRegistrar( const char* className, const char* additionalName )
{
	RegisterLayerClass( className, additionalName, typeid( T ), createObject );
}

template<class T>
inline CLayerClassRegistrar<T>::~CLayerClassRegistrar()
{
	UnregisterLayerClass( typeid( T ) );
}

class CDnn;
class CDnnLayerGraph;
class CBaseLayer;
class CCompositeLayer;

///////////////////////////////////////////////////////////////////////////////////////////////////////

// The link between two layers, connecting one layer output to another layer input
struct CDnnLayerLink {
	// the pointer to the linked layer
	CBaseLayer* Layer;
	// the number of the output to which the connection leads
	int OutputNumber;

	// Default value for optional inputs.
	CDnnLayerLink() : Layer( 0 ), OutputNumber( -1 ) {}
	CDnnLayerLink( const CDnnLayerLink& other ) :
		Layer( other.Layer ), OutputNumber( other.OutputNumber ) {}
	CDnnLayerLink( CBaseLayer* layer, int outputNumber ) :
		Layer( layer ),
		OutputNumber( outputNumber )
	{
		NeoAssert( Layer != 0 );
		NeoAssert( OutputNumber >= 0 );
	}

	// Converting constructor
	CDnnLayerLink( CBaseLayer* layer ) :
		Layer( layer ), OutputNumber( 0 ) {}

	// Is this layer optional, i.e. created by CLayerOutout() default constructor.
	bool IsOptional() const { return Layer == 0 && OutputNumber == -1; }
	// Is the layer output valid?
	bool IsValid() const { return Layer != 0 && OutputNumber >= 0; }
};

///////////////////////////////////////////////////////////////////////////////////////////////////////

// CBaseLayer is the base class for all layers with which the network can function. 
// Each layer has a string name that should be unique in the network. Each layer may have 
// one or several inputs and one or several outputs.
class NEOML_API CBaseLayer : public virtual IObject {
public:
	CBaseLayer( IMathEngine& mathEngine, const char* name, bool isLearnable );

	// The current network (described by a CDnn class) to which the layer belongs
	// While a layer is connected to a network, you may not change its basic configuration,
	// such as its name, the list of inputs, the size of a convolution window, etc.
	// While a layer belongs to a network, only the settings like input blob size 
	// or function coefficients (for example, during training) may be changed
	const CDnn* GetDnn() const { return dnn; }
	CDnn* GetDnn() { return dnn; }

	// Gets the layer name
	const char* GetName() const { return name; }
	virtual void SetName( const char* _name );

	// Connects this layer's inputNumber input to the specified layer's outputNumber output
	virtual void Connect( int inputNumber, const char* layer, int outputNumber = 0 );
	void Connect( int inputNumber, const CBaseLayer& layer, int outputNumber = 0 ) { Connect(inputNumber, layer.GetName(), outputNumber); }
	void Connect(const char* input) { Connect(0, input); }
	void Connect(const CBaseLayer& layer) { Connect(0, layer.GetName()); }

	// Gets the number of layer inputs
	int GetInputCount() const { return inputs.Size(); }
	// Gets the input description
	const char* GetInputName(int number) const { return inputs[number].Name; }
	int GetInputOutputNumber(int number) const { return inputs[number].OutputNumber; }

	// The output descriptions may be obtained after the network has been built, for example, in the Reshape method call
	// Gets the number of layer outputs
	int GetOutputCount() const { return outputs.Size(); }

	// Indicates that the layer parameters may be trained
	bool IsLearnable() const { return isLearnable; }
	// Learning
	void DisableLearning();
	void EnableLearning();
	bool IsLearningEnabled() const { return isLearningEnabled; }

	// Base learning rate (the learning strategy may change 
	// the relative learning rates inside the network, but the base rate stays the same)
	float GetBaseLearningRate() const { return baseLearningRate; }
	void SetBaseLearningRate( float rate ) { baseLearningRate = rate; }
	// The base regularization multiplier
	float GetBaseL2RegularizationMult() const { return baseL2RegularizationMult; }
	void SetBaseL2RegularizationMult( float mult ) { baseL2RegularizationMult = mult; }
	float GetBaseL1RegularizationMult() const { return baseL1RegularizationMult; }
	void SetBaseL1RegularizationMult(float mult) { baseL1RegularizationMult = mult; }
	// Begins processing a new sequence
	// The method is overloaded for the composite layer and the backward link layer
	virtual void RestartSequence() {} 

	void Serialize(CArchive& archive) override;

	// Indicates that backpropagation should be performed for the layer 
	// even if there are no trainable layers before it
	bool GetBackwardForced() const { return isBackwardForced; }
	void SetBackwardForced(bool forced);

	// Returns the total size of all output blobs together
	virtual size_t GetOutputBlobsSize() const;

	// Releases all temporary resources allocated for the layer
	virtual void CleanUp();

	// Returns the total size of trainable parameters in this layer
	// Returns the total size of trainable parameters of its internal layers, if layer is composite or recurrent
	virtual size_t GetTrainableParametersSize() const;

	// Enable profile timer for RunOnce
	virtual void EnableProfile( bool profile ) { useTimer = profile; }
	// Returns number of RunOnce calls since last Reshape
	int GetRunOnceCount() const { return runOnceCount; }
	// Returns total time of RunOnce calls (in milliseconds) since last Reshape
	IPerformanceCounters::CCounter::TCounterType GetRunOnceTime() const { return runOnceTime / 1000000; }

protected:
	// A virtual method that creates output blobs using the input blobs
	virtual void Reshape() = 0;
	// A virtual method that implements one step of a forward pass
	virtual void RunOnce() = 0;
	// A virtual method that implements one step of a backward pass
	virtual void BackwardOnce() = 0;
	// A virtual method that implements one learning step
	virtual void LearnOnce();
	// Indicates that learning must be performed for the layer on the current step
	bool IsLearningPerformed() const;
	// Indicates that learning must be performed for the layer when Learn method is called
	bool IsLearningNeeded() const;
	// Indicates that backpropagation should be performed for the layer on the current step
	bool IsBackwardPerformed() const;
	// Indicates that backpropagation must be performed for the layer when Learn method is called
	bool IsBackwardNeeded() const;
	// Gets a pointer to the layer connected to the given input
	CBaseLayer* GetInputLayer(int input) { return inputLinks[input].Layer; }
	const CBaseLayer* GetInputLayer(int input) const { return inputLinks[input].Layer; }
	// Checks if the layer has inputs
	void CheckInputs() const;
	// Checks if the layer has only one input
	void CheckInput1() const;
	// Checks if the layer has outputs
	void CheckOutputs() const;
	// Registers the blob with the data needed for learning or backpropagation
	void RegisterRuntimeBlob(CPtr<CDnnBlob>& blob);

	// Layer input descriptions
	CArray<CBlobDesc> inputDescs;
	// Layer output descriptions
	CArray<CBlobDesc> outputDescs;

	// Input and output blobs
	CObjectArray<CDnnBlob> inputBlobs;
	CObjectArray<CDnnBlob> outputBlobs;

	// Input diff - the blobs with simulated errors for input layers training
	CObjectArray<CDnnBlob> inputDiffBlobs;
	// Output diff - the blobs with simulated errors for learning
	CObjectArray<CDnnBlob> outputDiffBlobs;

	// The blobs for trainable parameters
	CObjectArray<CDnnBlob> paramBlobs;
	// The blobs where the parameter diffs are stored
	CObjectArray<CDnnBlob> paramDiffBlobs;

	// Initializes the parameters blob using the specified initializing algorithm
	// If inputSize == 0, the blob will have the (inputBlobs[input] / 2) size
	// (halving the matrix size means that we assume about half the neurons will be 0)
	void InitializeParamBlob( int input, CDnnBlob& blob, int inputSize = 0 );
	// Called by a layer to warn that Reshape should be done before the next run
	void ForceReshape();

	virtual void OnDnnChanged( CDnn* ) {}

	void SetOutputBlob(int num, CDnnBlob* blob);

	// Fills with zeros the parameters that are less (but not equal) than a given threshold
	virtual void FilterLayerParams( float /*threshold*/ ) {}

	// Retrieves the reference to the IMathEngine with which the layer was created
	IMathEngine& MathEngine() const;

	// Allocates the output blobs
	// The default implementation creates the outputBlobs array using the output descriptions
	virtual void AllocateOutputBlobs();

<<<<<<< HEAD
	// The following section contains interface for the memory optimization during training
	// The key idea is that the layer may provide additional information about blobs required for backward and

	// Blob types which are used by layer during backward and learn
	static const int TInputBlobs = 1 << 0;
	static const int TOutputBlobs = 1 << 1;

	// The following methods are called during reshape stage and may use anything available in Reshape methods
	// Blob types required for the correct work of BackwardOnce
	virtual int BlobsForBackward() const { return TInputBlobs | TOutputBlobs; }
	// Blob types required for the correct work of LearnOnce
	virtual int BlobsForLearn() const { return TInputBlobs | TOutputBlobs; }
=======
	// Gets the path to this Layer
	// If this layer directly belongs to the root CDnn then this path consists of the name of this layer only
	// Otherwise it contains the names of all the composites from the root till this layer separated by '/'
	//
	// e.g. layer InputHidden" inside of CLstmLayer named "LSTM", which is inside of CCompositeLayer named "Encoder"
	// has path "Encoder/LSTM/InputHidden"
	CString GetPath() const;
>>>>>>> e8aacaac

private:
	// Describes an input connection
	struct CInputInfo {
		CString Name; // the name of the layer that is connected to the input
		int OutputNumber; // the number of that layer's output that is connected to the input
	
		CInputInfo() { OutputNumber = NotFound; }
	};

	IMathEngine& mathEngine; 	// the layer's MathEngine
	CString name;				// the layer name
	CDnn* dnn;					// the pointer to the current network; may be null if the layer does not belong to a network
	CArray<CInputInfo> inputs;	// inputs list

	// Indicates if the layer may be trained
	const bool isLearnable;

	// Indicates if learning is enabled for the layer
	bool isLearningEnabled;
	// The base learning rate (may vary inside the network depending on the learning strategy)
	float baseLearningRate;
	// Base regularization multiplier (may vary inside the network depending on the learning strategy)
	float baseL2RegularizationMult;
	float baseL1RegularizationMult;
	// Indicates if backpropagation should be performed for the layer
	enum TBackwardStatus {
		BS_Unknown,
		BS_NeedsBackward,
		BS_DoesntNeedBackward
	};
	TBackwardStatus isBackwardNeeded;
	// Forces backpropagation
	bool isBackwardForced;
	// Forces reshaping the layer even with unchanged inputs
	// May be useful if you change the parameters that determine the output size
	bool forcedReshape;

	// Input layer links
	CArray<CDnnLayerLink> inputLinks;
	// The number of connections to each layer output
	CArray<int> outputs;
	// The number of times each output was processed
	CArray<int> outputProcessedCount;

	// Indicates if the layer should be reshaped
	bool isReshapeNeeded;
	// The number of the last network run. As a layer may be called several times 
	// during RunOnce method execution, it will first check the run number 
	// and do no calculations if it is still the same run
	int lastRunNumber;

	// The number of output diffs ready for backpropagation
	// When the ready diffs and the outputs numbers become the same, the layer is ready for backpropagation
	// (BackwardRunAndLearnOnce method may be called for this layer)
	CArray<int> readyOutputDiffs;

	// The temporary data for backpropagation or learning
	CObjectArray<CDnnBlob> runtimeBlobs;
	CArray<CPtr<CDnnBlob>*> runtimeBlobPtrs;

	// The temporary blob cache for sequence processing in a recurrent layer
	enum TBlobCacheType {
		BCT_Input,
		BCT_Output,
		BCT_Runtime,

		BCT_Count
	};
	CObjectArray<CDnnBlob> blobCache[BCT_Count];

	// The number of graphs with which the layer is connected
	int graphCount;

	// Use timer to calculate run once time and hit count
	bool useTimer;
	// The total number of RunOnce calls since last Reshape
	int runOnceCount;
	// The total time of RunOnce calls since last Reshape in nanoseconds
	IPerformanceCounters::CCounter::TCounterType runOnceTime;
	// Indicates if the layer performs in-place processing (after the Reshape method call)
	bool isInPlace;

	// Switches the specified blobs into sequence processing mode
	void switchBlobsToSequentialMode(CObjectArray<CDnnBlob>& blobs, TBlobCacheType cacheType, bool storeParent);
	void switchBlobsToNonSequentialMode(CObjectArray<CDnnBlob>& blobs, TBlobCacheType cacheType, bool clear);
	void clearAllRuntimeBlobs();

	// Clones a blob to store diffs
	CDnnBlob* cloneBlobForDiff(const CBlobDesc& desc);

	// Indicates if the layer is composite (contains another sub-network)
	virtual bool isComposite() const { return false; }

	// Fields used for memory optimization during training
	int allocatedBlobs; // the mask of currently allocated blobs
	int blobsNeededForBackward; // the mask of blobs needed for backward and learn
	// Frees the blobs no longer required for the layer
	void freeUnusedBlobs( int neededBlobs );

	//////////////////////////////////////////////////////////////////////////////////////////////////
	// The methods and data for interacting with the network

	void setDnn( CDnn* newDnn );
	void link();
	void addOutput(int number);
	void unlink();
	void reshape();
	void setInputDesc(int i);
	void runOnce();
	void recheckBackwardNeeded();
	void backwardRunAndLearnOnce();
	void transferDiffBlob( CDnnBlob* diffBlob, int outputNum );
	void onOutputProcessed( int index );

	// Indicates if the layer may be used for in-place processing (the output blobs replace the input blobs)
	bool isInPlaceProcessAvailable() const;

	friend class CDnn;
	friend class CDnnLayerGraph;
	friend class CDnnSolver;
	friend class CCompositeLayer;
	friend class CBaseInPlaceLayer;
};

///////////////////////////////////////////////////////////////////////////////////////////////////////
///////////////////////////////////////////////////////////////////////////////////////////////////////
// CDnnLayerGraph is the base class for a layer graph
class NEOML_API CDnnLayerGraph {
public:
	virtual ~CDnnLayerGraph() = default;

	// Accessing the layers
	virtual int GetLayerCount() const = 0;
	virtual void GetLayerList( CArray<char const*>& layerList ) const = 0;
	virtual CPtr<CBaseLayer> GetLayer( const char* name ) = 0;
	virtual CPtr<const CBaseLayer> GetLayer( const char* name ) const = 0;
	virtual bool HasLayer( const char* name ) const = 0;

	void AddLayer(CBaseLayer& layer);
	void DeleteLayer(const char* name);
	void DeleteLayer(CBaseLayer& layer);
	void DeleteAllLayers();

protected:
	// Adds and deletes a layer
	virtual void AddLayerImpl( CBaseLayer& layer ) = 0;
	virtual void DeleteLayerImpl( CBaseLayer& layer ) = 0;
};

///////////////////////////////////////////////////////////////////////////////////////////////////////

// Gets the NeoML exception handler for math engine
NEOML_API IMathEngineExceptionHandler* GetExceptionHandler();

// Turns the single-thread mode on and off
// It affects the default math engine to be used: 
// GetSingleThreadCpuMathEngine() in single-thread mode, GetMultiThreadCpuMathEngine() otherwise
void NEOML_API EnableSingleThreadMode( bool enable );
bool NEOML_API IsSingleThreadModeOn();

// Gets a math engine that performs calculations on CPU
// GetSingleThreadCpuMathEngine() or GetMultiThreadCpuMathEngine() is used
// The engine does not need to be destroyed
NEOML_API IMathEngine& GetDefaultCpuMathEngine();

// Gets a math engine that uses one CPU thread
// The engine does not need to be destroyed
NEOML_API IMathEngine& GetSingleThreadCpuMathEngine();

// Gets a math engine that performs calculations on CPU using 
// the recommended for this CPU number of threads
// The engine does not need to be destroyed
NEOML_API IMathEngine& GetMultiThreadCpuMathEngine();

// Gets a math engine that works on the recommended GPU
// Set memoryLimit = 0 to use all available memory
// Returns 0 if the GPU is not available
// The engine SHOULD be destroyed after use with standart delete
NEOML_API IMathEngine* GetRecommendedGpuMathEngine( size_t memoryLimit );

///////////////////////////////////////////////////////////////////////////////////////////////////////
///////////////////////////////////////////////////////////////////////////////////////////////////////
// CDnn class represents a neural network
class NEOML_API CDnn : public CDnnLayerGraph {
public:
	CDnn( CRandom& random, IMathEngine& mathEngine, const CCompositeLayer* owner = nullptr );
	~CDnn() override;

	// Sets a text stream for logging processing
	// By default logging is off (set to null to turn off)
	CTextStream* GetLog() { return log; }
	void SetLog( CTextStream* newLog ) { log = newLog; }

	// Sets the logging frequence (by default, each 100th Run or RunAndLearn call is recorded)
	int GetLogFrequency() const { return logFrequency; }
	void SetLogFrequency(int _logFrequency) { logFrequency = _logFrequency; }
	// Indicates if the current run is logged
	bool IsLogging() const { return log != 0 && runNumber % logFrequency == 0; }

	// Accessing the layers
	int GetLayerCount() const override { return layerMap.Size(); }
	void GetLayerList( CArray<const char*>& layerList ) const override;
	CPtr<CBaseLayer> GetLayer( const char* name ) override;
	CPtr<const CBaseLayer> GetLayer( const char* name ) const override;
	bool HasLayer( const char* name ) const override { return layerMap.Has( name ); }

	// Runs the network: all data from the input blobs is used
	void RunOnce();
	// Runs the network and performs a backward pass with the input data
	void RunAndBackwardOnce();
	// Runs the network, performs a backward pass and updates the trainable weights
	void RunAndLearnOnce();

	// Releases all temporary resources allocated for RunAndBackwardOnce()
	void CleanUp();

	// Gets the maximum sequence length
	int GetMaxSequenceLength() const { return maxSequenceLength; }
	// Gets the current position in sequence (makes sense when calling from one of the Run... methods)
	int GetCurrentSequencePos() const { return currentSequencePos; }
	// Indicates if the sequence is processed in reverse order
	bool IsReverseSequense() const { return isReverseSequense; }
	// Indicates if the current position is the first in sequential processing
	bool IsFirstSequencePos() const { return GetCurrentSequencePos() == (IsReverseSequense() ? GetMaxSequenceLength() - 1 : 0); }
	// Indicates if the current position is the last in sequential processing
	bool IsLastSequencePos() const { return GetCurrentSequencePos() == (IsReverseSequense() ? 0 : GetMaxSequenceLength() - 1); }
	// Indicates if the network is working in recurrent mode
	bool IsRecurrentMode() const { return isRecurrentMode; }
	// Indicates that backpropagation was turned on for the current or the previous step
	bool IsBackwardPerformed() const { return isBackwardPerformed; }
	// Starts processing the sequence from the beginning
	void RestartSequence();
	// Enables or disables learning
	void DisableLearning();
	void EnableLearning();
	bool IsLearningEnabled() const { return isLearningEnabled; }
	// Checks and sets the auto-restart mode for each call to RunOnce/RunAndLearnOnce()
	bool GetAutoRestartMode() const { return autoRestartMode; }
	void SetAutoRestartMode(bool mode) { autoRestartMode = mode; }
	// Called by the layers to indicate that the layer should be reshaped before the next run
	// This may be necessary if the blob sizes change
	void RequestReshape(bool forcedReshape = false);
	// Called by the layers to indicate that the network must be rebuilt before the next run
	void ForceRebuild();
	// Checks if the network is going to be rebuilt before the next run
	// The method may be useful for controlling the rebuild frequency
	bool IsRebuildRequested() const { return isRebuildNeeded; }

	// Gets a reference to the random numbers generator
	CRandom& Random() { return random; }

	// Gets a reference to the math engine
	IMathEngine& GetMathEngine() const { return mathEngine; }

	// Accessing the optimizer
	CDnnSolver* GetSolver() { return solver; }
	const CDnnSolver* GetSolver() const { return solver; }
	void SetSolver(CDnnSolver* _solver);

	// Accessing the initializer. Xavier initialization is used by default
	CPtr<CDnnInitializer> GetInitializer() const { return initializer; }
	void SetInitializer(const CPtr<CDnnInitializer>& _initializer) { NeoAssert(_initializer != 0);  initializer = _initializer; }

	// Sets small enough values in layer parameters to zero
	void FilterLayersParams( float threshold );
	void FilterLayersParams( const CArray<const char*>& layerNames, float threshold );

	static const int ArchiveMinSupportedVersion = 1001;

	void Serialize( CArchive& archive );

	// Serializes network with data, required to resume training
	// When loading from checkpoint creates new solver (old pointers will point to an object, not used by this net anymore)
	void SerializeCheckpoint( CArchive& archive );

	// Enables profiling for all the layers in the network
	void EnableProfile( bool profile );

private:
	// Adds or deletes a layer
	void AddLayerImpl(CBaseLayer& layer) override;
	void DeleteLayerImpl(CBaseLayer& layer) final;

	const CCompositeLayer* owner; // the composite containing this CDnn (if exists)
	CTextStream* log; // the logging stream
	int logFrequency;	// the logging frequency
	CPtr<CDnnSolver> solver;	// the layer parameter optimizer

	CRandom& random;	// the reference to the random numbers generator
	IMathEngine& mathEngine; // the reference to the math engine

	// The layer map
	CObjectArray<CBaseLayer> layers;
	CMap<CString, CBaseLayer*> layerMap;
	CArray<CBaseLayer*> sinkLayers;
	CArray<CBaseLayer*> sourceLayers;
	// The last run number
	int runNumber;
	// Indicates if the network needs rebuilding (the configuration has changed)
	bool isRebuildNeeded;
	// Indicates that backpropagation and learning should be performed on this step
	bool isBackwardPerformed;
	// Indicates that learning is enabled
	bool isLearningEnabled;
	// Indicates that the recurrent mode is on (for a sub-network of a recurrent layer)
	bool isRecurrentMode;

	// The initializer
	CPtr<CDnnInitializer> initializer;

	//////////////////////////////////////
	// For sequence processing
	int maxSequenceLength;
	int currentSequencePos;
	// Indicates that the sequence is processed in reverse order
	bool isReverseSequense;
	// The auto-restart mode for each RunOnce/RunAndLearnOnce() call
	bool autoRestartMode;
	// The low memory use mode
	bool isReuseMemoryMode;

	void setProcessingParams(bool isRecurrentMode, int sequenceLength, bool isReverseSequense, bool isBackwardPerformed);
	void runOnce(int curSequencePos);
	void backwardRunAndLearnOnce(int curSequencePos);
	void reshape();
	void rebuild();
	size_t getOutputBlobsSize() const;
	CString getPath() const;

	friend class CBaseLayer;
	friend class CCompositeLayer;
	friend class CRecurrentLayer;
};

inline CArchive& operator<<( CArchive& archive, const CDnn& dnn)
{
	const_cast<CDnn&>(dnn).Serialize( archive );
	return archive;
}

inline CArchive& operator>>( CArchive& archive, CDnn& dnn)
{
	dnn.Serialize( archive );
	return archive;
}

void NEOML_API SerializeLayer( CArchive& archive, IMathEngine& mathEngine, CPtr<CBaseLayer>& layer );

} // namespace NeoML

//////////////////////////////////////////////////////////////////////////////////////////

#include <NeoML/Dnn/Dnn.inl>
<|MERGE_RESOLUTION|>--- conflicted
+++ resolved
@@ -267,20 +267,6 @@
 	// The default implementation creates the outputBlobs array using the output descriptions
 	virtual void AllocateOutputBlobs();
 
-<<<<<<< HEAD
-	// The following section contains interface for the memory optimization during training
-	// The key idea is that the layer may provide additional information about blobs required for backward and
-
-	// Blob types which are used by layer during backward and learn
-	static const int TInputBlobs = 1 << 0;
-	static const int TOutputBlobs = 1 << 1;
-
-	// The following methods are called during reshape stage and may use anything available in Reshape methods
-	// Blob types required for the correct work of BackwardOnce
-	virtual int BlobsForBackward() const { return TInputBlobs | TOutputBlobs; }
-	// Blob types required for the correct work of LearnOnce
-	virtual int BlobsForLearn() const { return TInputBlobs | TOutputBlobs; }
-=======
 	// Gets the path to this Layer
 	// If this layer directly belongs to the root CDnn then this path consists of the name of this layer only
 	// Otherwise it contains the names of all the composites from the root till this layer separated by '/'
@@ -288,7 +274,19 @@
 	// e.g. layer InputHidden" inside of CLstmLayer named "LSTM", which is inside of CCompositeLayer named "Encoder"
 	// has path "Encoder/LSTM/InputHidden"
 	CString GetPath() const;
->>>>>>> e8aacaac
+
+	// The following section contains interface for the memory optimization during training
+	// The key idea is that the layer may provide additional information about blobs required for backward and
+
+	// Blob types which are used by layer during backward and learn
+	static const int TInputBlobs = 1 << 0;
+	static const int TOutputBlobs = 1 << 1;
+
+	// The following methods are called during reshape stage and may use anything available in Reshape methods
+	// Blob types required for the correct work of BackwardOnce
+	virtual int BlobsForBackward() const { return TInputBlobs | TOutputBlobs; }
+	// Blob types required for the correct work of LearnOnce
+	virtual int BlobsForLearn() const { return TInputBlobs | TOutputBlobs; }
 
 private:
 	// Describes an input connection
